--- conflicted
+++ resolved
@@ -286,22 +286,6 @@
                 let mut hash_digest = self.hash_node(epoch)?;
                 if self.is_root() {
                     hash_digest = H::merge(&[hash_digest, hash_label::<H>(self.label)]);
-<<<<<<< HEAD
-=======
-                }
-
-                match self.state_map.get(&epoch) {
-                    Some(epoch_state) => {
-                        let mut updated_state = epoch_state.clone();
-                        updated_state.value = hash_digest;
-                        self.state_map.insert(epoch, updated_state);
-                        let mut updated_tree = tree_repr;
-                        updated_tree[self.location] = self.clone();
-                        let hash_digest = H::merge(&[hash_digest, hash_label::<H>(self.label)]);
-                        self.update_hash_at_parent(epoch, hash_digest, updated_tree)
-                    }
-                    None => Err(HistoryTreeNodeError::NoChildrenInTreeAtEpoch(epoch)),
->>>>>>> 5a846a1a
                 }
                 let epoch_state = self.get_state_at_epoch(epoch).unwrap();
                 let mut updated_state = epoch_state.clone();
@@ -315,7 +299,7 @@
         }
     }
 
-<<<<<<< HEAD
+
     pub fn hash_node(&self, epoch: u64) -> Result<H::Digest, HistoryTreeNodeError> {
         let epoch_node_state = self.get_state_at_epoch(epoch).unwrap();
         let mut new_hash = H::hash(&[]); //hash_label::<H>(self.label);
@@ -328,24 +312,6 @@
             ]);
         }
         Ok(new_hash)
-=======
-    pub fn hash_node(&mut self, epoch: u64) -> Result<H::Digest, HistoryTreeNodeError> {
-        match self.state_map.get(&epoch) {
-            None => Err(HistoryTreeNodeError::NoChildrenInTreeAtEpoch(epoch)),
-            Some(mut epoch_node_state) => {
-                let mut new_hash = H::hash(&[]); //hash_label::<H>(self.label);
-                for child_index in 0..ARITY {
-                    new_hash = H::merge(&[
-                        new_hash,
-                        epoch_node_state
-                            .get_child_state_in_dir(child_index)
-                            .hash_val,
-                    ]);
-                }
-                Ok(new_hash)
-            }
-        }
->>>>>>> 5a846a1a
     }
 
     pub fn hash_node_and_children(
