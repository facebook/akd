// Copyright (c) Facebook, Inc. and its affiliates.
//
// This source code is licensed under both the MIT license found in the
// LICENSE-MIT file in the root directory of this source tree and the Apache
// License, Version 2.0 found in the LICENSE-APACHE file in the root directory
// of this source tree.

//! The implementation of a node for a history patricia tree

use crate::serialization::{from_digest, to_digest};
use crate::storage::types::{DbRecord, StorageType};
use crate::storage::{Storable, V2Storage};
use crate::{node_state::*, Direction, ARITY};
use async_recursion::async_recursion;
use winter_crypto::Hasher;

use crate::errors::{HistoryTreeNodeError, StorageError};

use std::marker::{PhantomData, Send, Sync};

use serde::{Deserialize, Serialize};

/// There are three types of nodes: root, leaf and interior.
#[derive(PartialEq, Debug, Copy, Clone, Serialize, Deserialize)]
pub enum NodeType {
<<<<<<< HEAD
    /// Nodes with this type only have dummy children.
    Leaf,
    /// Nodes with this type do not have parents and their value includes a hash of their label.
    Root,
    /// Nodes of this type must have non-dummy children and their value is a hash of their children, along with the labels of the children.
    Interior,
}

pub(crate) type HistoryInsertionNode<H, S> = (Direction, HistoryChildState<H, S>);
=======
    Leaf = 1,
    Root = 2,
    Interior = 3,
}

impl NodeType {
    pub(crate) fn from_u8(code: u8) -> Self {
        match code {
            1 => Self::Leaf,
            2 => Self::Root,
            3 => Self::Interior,
            _ => Self::Leaf,
        }
    }
}

pub type HistoryInsertionNode<H> = (Direction, HistoryChildState<H>);
pub type HistoryNodeHash<H> = Option<H>;
>>>>>>> bad5481b

/// A HistoryNode represents a generic interior node of a compressed history tree.
/// The main idea here is that the tree is changing at every epoch and that we do not need
/// to replicate the state of a node, unless it changes.
/// However, in order to allow for a user to monitor the state of a key-value pair in
/// the past, the older states also need to be stored.
/// While the states themselves can be stored elsewhere,
/// we need a list of epochs when this node was updated, and that is what this data structure is meant to do.
#[derive(Debug, Serialize, Deserialize)]
#[serde(bound = "")]
pub struct HistoryTreeNode<H> {
    pub label: NodeLabel,
    pub location: usize,
    pub epochs: Vec<u64>,
<<<<<<< HEAD
    pub parent: usize,       // The root node is marked its own parent.
    pub node_type: NodeType, // Leaf, Root or Interior
    _s: PhantomData<S>,
    _h: PhantomData<H>,
=======
    pub parent: usize,
    // Just use usize and have the 0th position be empty and that can be the parent of root. This makes things simpler.
    pub node_type: NodeType,
    // Note that the NodeType along with the parent/children being options
    // allows us to use this struct to represent child and parent nodes as well.
    pub _h: PhantomData<H>,
>>>>>>> bad5481b
}

/// Parameters are azks_id and location. Represents the key with which to find a node in storage.
#[derive(Clone, Serialize, Deserialize, PartialEq, Eq, Hash)]
pub struct NodeKey(pub usize);

impl<H: Hasher> Storable for HistoryTreeNode<H> {
    type Key = NodeKey;

    fn data_type() -> StorageType {
        StorageType::HistoryTreeNode
    }

    fn get_id(&self) -> NodeKey {
        NodeKey(self.location)
    }
}

unsafe impl<H: Hasher> Sync for HistoryTreeNode<H> {}

impl<H: Hasher> Clone for HistoryTreeNode<H> {
    fn clone(&self) -> Self {
        Self {
            label: self.label,
            location: self.location,
            epochs: self.epochs.clone(),
            parent: self.parent,
            node_type: self.node_type,
            _h: PhantomData,
        }
    }
}

impl<H: Hasher + Send + Sync> HistoryTreeNode<H> {
    fn new(label: NodeLabel, location: usize, parent: usize, node_type: NodeType) -> Self {
        HistoryTreeNode {
            label,
            location,
            epochs: vec![],
            parent, // Root node is its own parent
            node_type,
            _h: PhantomData,
        }
    }

    pub(crate) async fn write_to_storage<S: V2Storage + Send + Sync>(
        &self,
        storage: &S,
    ) -> Result<(), StorageError> {
        storage
            .set::<H>(DbRecord::HistoryTreeNode(self.clone()))
            .await
    }

<<<<<<< HEAD
    /// Inserts a single leaf node and updates the required hashes, creating new nodes where needed
    pub(crate) async fn insert_leaf(
=======
    pub(crate) async fn get_from_storage<S: V2Storage + Send + Sync>(
        storage: &S,
        key: NodeKey,
    ) -> Result<HistoryTreeNode<H>, StorageError> {
        let record = storage.get::<H, HistoryTreeNode<H>>(key).await?;
        match record {
            DbRecord::HistoryTreeNode(node) => Ok(node),
            _ => Err(StorageError::GetError(String::from("Not found"))),
        }
    }

    // Inserts a single leaf node and updates the required hashes
    pub(crate) async fn insert_single_leaf<S: V2Storage + Sync + Send>(
>>>>>>> bad5481b
        &mut self,
        storage: &S,
        new_leaf: Self,
        epoch: u64,
        num_nodes: &mut usize,
    ) -> Result<(), HistoryTreeNodeError> {
        self.insert_single_leaf_helper(storage, new_leaf, epoch, num_nodes, true)
            .await
    }

<<<<<<< HEAD
    /// Inserts a single leaf node without hashing, creates new nodes where needed
    pub(crate) async fn insert_single_leaf(
=======
    // Inserts a single leaf node
    pub(crate) async fn insert_single_leaf_without_hash<S: V2Storage + Sync + Send>(
>>>>>>> bad5481b
        &mut self,
        storage: &S,
        new_leaf: Self,
        epoch: u64,
        num_nodes: &mut usize,
    ) -> Result<(), HistoryTreeNodeError> {
        self.insert_single_leaf_helper(storage, new_leaf, epoch, num_nodes, false)
            .await
    }

    /// Inserts a single leaf node and updates the required hashes,
    /// if hashing is true. Creates new nodes where neded.
    #[async_recursion]
    pub(crate) async fn insert_single_leaf_helper<S: V2Storage + Sync + Send>(
        &mut self,
        storage: &S,
        mut new_leaf: Self,
        epoch: u64,
        num_nodes: &mut usize,
        hashing: bool,
    ) -> Result<(), HistoryTreeNodeError> {
        let (lcs_label, dir_leaf, dir_self) = self
            .label
            .get_longest_common_prefix_and_dirs(new_leaf.get_label());

        if self.is_root() {
            new_leaf.location = *num_nodes;
            new_leaf.write_to_storage(storage).await?;
            *num_nodes += 1;
            // the root should always be instantiated with dummy children in the beginning
            let child_state = self
                .get_child_at_epoch(storage, self.get_latest_epoch()?, dir_leaf)
                .await?;
            if child_state.dummy_marker == DummyChildState::Dummy {
                new_leaf.parent = self.location;
                self.set_node_child(storage, epoch, dir_leaf, &new_leaf)
                    .await?;
                self.write_to_storage(storage).await?;
                new_leaf.write_to_storage(storage).await?;

                if hashing {
                    new_leaf.update_hash(storage, epoch).await?;
                    let mut new_self: HistoryTreeNode<H> =
                        HistoryTreeNode::get_from_storage(storage, NodeKey(self.location)).await?;
                    new_self.update_hash(storage, epoch).await?;
                }

                *self = HistoryTreeNode::get_from_storage(storage, NodeKey(self.location)).await?;
                return Ok(());
            }
        }
        // if a node is the longest common prefix of itself and the leaf, dir_self will be None
        match dir_self {
            Some(_) => {
                // This is the case where the calling node and the leaf have a longest common prefix
                // not equal to the label of the calling node.
                // This means that the current node needs to be pushed down one level (away from root)
                // in the tree and replaced with a new node whose label is equal to the longest common prefix.
                let mut parent =
                    HistoryTreeNode::get_from_storage(storage, NodeKey(self.parent)).await?;
                let self_dir_in_parent = parent.get_direction_at_ep(storage, self, epoch).await?;
                let new_node_location = *num_nodes;

                let mut new_node = HistoryTreeNode::new(
                    lcs_label,
                    new_node_location,
                    parent.location,
                    NodeType::Interior,
                );
                new_node.epochs.push(epoch);
                new_node.write_to_storage(storage).await?;
                *num_nodes += 1;
                // Add this node in the correct dir and child node in the other direction
                new_leaf.parent = new_node.location;
                new_leaf.write_to_storage(storage).await?;

                self.parent = new_node.location;
                self.write_to_storage(storage).await?;

                new_node
                    .set_node_child(storage, epoch, dir_leaf, &new_leaf)
                    .await?;
                new_node
                    .set_node_child(storage, epoch, dir_self, self)
                    .await?;

                parent
                    .set_node_child(storage, epoch, self_dir_in_parent, &new_node)
                    .await?;
                if hashing {
                    new_leaf.update_hash(storage, epoch).await?;
                    self.update_hash(storage, epoch).await?;
                    new_node =
                        HistoryTreeNode::get_from_storage(storage, NodeKey(new_node.location))
                            .await?;
                    new_node.update_hash(storage, epoch).await?;
                }
                new_node.write_to_storage(storage).await?;
                parent.write_to_storage(storage).await?;
                *self = HistoryTreeNode::get_from_storage(storage, NodeKey(self.location)).await?;
                Ok(())
            }
            None => {
                // case where the current node is equal to the lcs
                let child_st = self
                    .get_child_at_epoch(storage, self.get_latest_epoch()?, dir_leaf)
                    .await?;

                match child_st.dummy_marker {
                    DummyChildState::Dummy => {
                        Err(HistoryTreeNodeError::CompressionError(self.label))
                    }
                    DummyChildState::Real => {
                        let mut child_node =
                            HistoryTreeNode::get_from_storage(storage, NodeKey(child_st.location))
                                .await?;
                        child_node
                            .insert_single_leaf_helper(storage, new_leaf, epoch, num_nodes, hashing)
                            .await?;
                        if hashing {
                            *self =
                                HistoryTreeNode::get_from_storage(storage, NodeKey(self.location))
                                    .await?;
                            self.update_hash(storage, epoch).await?;
                            self.write_to_storage(storage).await?;
                        }
                        *self = HistoryTreeNode::get_from_storage(storage, NodeKey(self.location))
                            .await?;
                        Ok(())
                    }
                }
            }
        }
    }

    /// Updates the hash of this node as stored in its parent,
    /// provided the children of this node have already updated their own versions
    /// in this node and epoch is contained in the state_map
    /// Also assumes that `set_child_without_hash` has already been called
    pub(crate) async fn update_hash<S: V2Storage + Sync + Send>(
        &mut self,
        storage: &S,
        epoch: u64,
    ) -> Result<(), HistoryTreeNodeError> {
        match self.node_type {
            NodeType::Leaf => {
                // the hash of this is just the value, simply place in parent
                let leaf_hash_val =
                    H::merge(&[self.get_value(storage).await?, hash_label::<H>(self.label)]);
                self.update_hash_at_parent(storage, epoch, leaf_hash_val)
                    .await
            }
            _ => {
                // the root has no parent, so the hash must only be stored within the value
                let mut hash_digest = self.hash_node(storage, epoch).await?;
                if self.is_root() {
                    hash_digest = H::merge(&[hash_digest, hash_label::<H>(self.label)]);
                }
                let epoch_state = self.get_state_at_epoch(storage, epoch).await?;

                let mut updated_state = epoch_state;
                updated_state.value = from_digest::<H>(hash_digest)?;
                updated_state.key = NodeStateKey(self.label, epoch);
                set_state_map(storage, updated_state).await?;

                self.write_to_storage(storage).await?;
                let hash_digest = H::merge(&[hash_digest, hash_label::<H>(self.label)]);
                self.update_hash_at_parent(storage, epoch, hash_digest)
                    .await
            }
        }
    }

<<<<<<< HEAD
    /// Hashes a node by merging the hashes and labels of its children.
    async fn hash_node(&self, storage: &S, epoch: u64) -> Result<H::Digest, HistoryTreeNodeError> {
=======
    async fn hash_node<S: V2Storage + Sync + Send>(
        &self,
        storage: &S,
        epoch: u64,
    ) -> Result<H::Digest, HistoryTreeNodeError> {
>>>>>>> bad5481b
        let epoch_node_state = self.get_state_at_epoch(storage, epoch).await?;
        let mut new_hash = H::hash(&[]);
        for child_index in 0..ARITY {
            new_hash = H::merge(&[
                new_hash,
                to_digest::<H>(
                    &epoch_node_state
                        .get_child_state_in_dir(child_index)
                        .hash_val,
                )
                .unwrap(),
            ]);
        }
        Ok(new_hash)
    }

<<<<<<< HEAD
    /// Writes the new_hash_val into the parent's state for this epoch.
    /// Accounts for the case when considering a root node, which has no parent.
    async fn update_hash_at_parent(
=======
    async fn update_hash_at_parent<S: V2Storage + Sync + Send>(
>>>>>>> bad5481b
        &mut self,
        storage: &S,
        epoch: u64,
        new_hash_val: H::Digest,
    ) -> Result<(), HistoryTreeNodeError> {
        if self.is_root() {
            Ok(())
        } else {
            let parent =
                &mut HistoryTreeNode::get_from_storage(storage, NodeKey(self.parent)).await?;
            if parent.get_latest_epoch()? < epoch {
                let (_, dir_self, _) = parent
                    .label
                    .get_longest_common_prefix_and_dirs(self.get_label());
                parent
                    .set_node_child(storage, epoch, dir_self, self)
                    .await?;
                parent.write_to_storage(storage).await?;
                *parent = HistoryTreeNode::get_from_storage(storage, NodeKey(self.parent)).await?;
            }
            match get_state_map(storage, parent, epoch).await {
                Err(_) => Err(HistoryTreeNodeError::ParentNextEpochInvalid(epoch)),
                Ok(parent_state) => match parent.get_direction_at_ep(storage, self, epoch).await? {
                    None => Err(HistoryTreeNodeError::HashUpdateOnlyAllowedAfterNodeInsertion),
                    Some(s_dir) => {
                        let mut parent_updated_state = parent_state;
                        let mut self_child_state =
                            parent_updated_state.get_child_state_in_dir(s_dir);
                        self_child_state.hash_val = from_digest::<H>(new_hash_val)?;
                        parent_updated_state.child_states[s_dir] = self_child_state;
                        parent_updated_state.key = NodeStateKey(parent.label, epoch);
                        set_state_map(storage, parent_updated_state).await?;
                        parent.write_to_storage(storage).await?;

                        Ok(())
                    }
                },
            }
        }
    }

    /// Inserts a child into this node, adding the state to the state at this epoch,
    /// without updating its own hash.
    #[async_recursion]
<<<<<<< HEAD
    pub(crate) async fn set_child(
=======
    pub(crate) async fn set_child_without_hash<S: V2Storage + Sync + Send>(
>>>>>>> bad5481b
        &mut self,
        storage: &S,
        epoch: u64,
        child: &HistoryInsertionNode<H>,
    ) -> Result<(), HistoryTreeNodeError> {
        let (direction, child_node) = child.clone();
        match direction {
            Direction::Some(dir) => match get_state_map(storage, self, epoch).await {
                Ok(HistoryNodeState {
                    value,
                    mut child_states,
                    key: _,
                }) => {
                    child_states[dir] = child_node;
                    set_state_map(
                        storage,
                        HistoryNodeState {
                            value,
                            child_states,
                            key: NodeStateKey(self.label, epoch),
                        },
                    )
                    .await?;
                    Ok(())
                }
                Err(_) => {
                    set_state_map(
                        storage,
                        match self
                            .get_state_at_epoch(storage, self.get_latest_epoch()?)
                            .await
                        {
                            Ok(mut latest_st) => {
                                latest_st.key = NodeStateKey(self.label, epoch);
                                latest_st
                            }
                            Err(_) => HistoryNodeState::<H>::new(NodeStateKey(self.label, epoch)),
                        },
                    )
                    .await?;

                    match self.get_latest_epoch() {
                        Ok(latest) => {
                            if latest != epoch {
                                self.epochs.push(epoch);
                            }
                        }
                        Err(_) => {
                            self.epochs.push(epoch);
                        }
                    }
                    self.write_to_storage(storage).await?;
                    self.set_child(storage, epoch, child).await
                }
            },
            Direction::None => Err(HistoryTreeNodeError::NoDirectionInSettingChild(
                self.get_label().get_val(),
                child_node.label.get_val(),
            )),
        }
    }

<<<<<<< HEAD
    /// This function is just a wrapper: given a [`HistoryTreeNode`], sets this node's latest value using
    /// set_child_without_hash. Just used for type conversion.
    pub(crate) async fn set_node_child(
=======
    pub(crate) async fn set_node_child_without_hash<S: V2Storage + Sync + Send>(
>>>>>>> bad5481b
        &mut self,
        storage: &S,
        epoch: u64,
        dir: Direction,
        child: &Self,
    ) -> Result<(), HistoryTreeNodeError> {
        let node_as_child_state = child.to_node_unhashed_child_state(storage).await?;
        let insertion_node = (dir, node_as_child_state);
        self.set_child(storage, epoch, &insertion_node).await
    }

    ////// getrs for this node ////

    pub(crate) async fn get_value_at_epoch<S: V2Storage + Sync + Send>(
        &self,
        storage: &S,
        epoch: u64,
    ) -> Result<H::Digest, HistoryTreeNodeError> {
        Ok(to_digest::<H>(&self.get_state_at_epoch(storage, epoch).await?.value).unwrap())
    }

    pub(crate) async fn get_value_without_label_at_epoch<S: V2Storage + Sync + Send>(
        &self,
        storage: &S,
        epoch: u64,
    ) -> Result<H::Digest, HistoryTreeNodeError> {
        if self.is_leaf() {
            return self.get_value_at_epoch(storage, epoch).await;
        }
        let children = self.get_state_at_epoch(storage, epoch).await?.child_states;
        let mut new_hash = H::hash(&[]);
        for child in children.iter().take(ARITY) {
            new_hash = H::merge(&[new_hash, to_digest::<H>(&child.hash_val).unwrap()]);
        }
        Ok(new_hash)
    }

    pub(crate) async fn get_child_location_at_epoch<S: V2Storage + Sync + Send>(
        &self,
        storage: &S,
        epoch: u64,
        dir: Direction,
    ) -> Result<usize, HistoryTreeNodeError> {
        Ok(self.get_child_at_epoch(storage, epoch, dir).await?.location)
    }

    // gets value at current epoch
    pub(crate) async fn get_value<S: V2Storage + Sync + Send>(
        &self,
        storage: &S,
    ) -> Result<H::Digest, HistoryTreeNodeError> {
        Ok(get_state_map(storage, self, self.get_latest_epoch()?)
            .await
            .map(|node_state| to_digest::<H>(&node_state.value).unwrap())?)
    }

    pub(crate) fn get_birth_epoch(&self) -> u64 {
        self.epochs[0]
    }

    fn get_label(&self) -> NodeLabel {
        self.label
    }

    // gets the direction of node, i.e. if it's a left
    // child or right. If not found, return None
    async fn get_direction_at_ep<S: V2Storage + Sync + Send>(
        &self,
        storage: &S,
        node: &Self,
        ep: u64,
    ) -> Result<Direction, HistoryTreeNodeError> {
        let mut outcome: Direction = None;
        let state_at_ep = self.get_state_at_epoch(storage, ep).await?;
        for node_index in 0..ARITY {
            let node_val = state_at_ep.get_child_state_in_dir(node_index);
            let node_label = node_val.label;
            if node_label == node.get_label() {
                outcome = Some(node_index)
            }
        }
        Ok(outcome)
    }

    pub(crate) fn is_root(&self) -> bool {
        matches!(self.node_type, NodeType::Root)
    }

    pub(crate) fn is_leaf(&self) -> bool {
        matches!(self.node_type, NodeType::Leaf)
    }

    ///// getrs for child nodes ////

    pub(crate) async fn get_child_at_epoch<S: V2Storage + Sync + Send>(
        &self,
        storage: &S,
        epoch: u64,
        direction: Direction,
    ) -> Result<HistoryChildState<H>, HistoryTreeNodeError> {
        match direction {
            Direction::None => Err(HistoryTreeNodeError::DirectionIsNone),
            Direction::Some(dir) => {
                if self.get_birth_epoch() > epoch {
                    Err(HistoryTreeNodeError::NoChildInTreeAtEpoch(epoch, dir))
                } else {
                    let mut chosen_ep = self.get_birth_epoch();
                    for existing_ep in &self.epochs {
                        if *existing_ep <= epoch {
                            chosen_ep = *existing_ep;
                        }
                    }
                    self.get_child_at_existing_epoch(storage, chosen_ep, direction)
                        .await
                }
            }
        }
    }

    pub(crate) async fn get_child_at_existing_epoch<S: V2Storage + Sync + Send>(
        &self,
        storage: &S,
        epoch: u64,
        direction: Direction,
    ) -> Result<HistoryChildState<H>, HistoryTreeNodeError> {
        match direction {
            Direction::None => Err(HistoryTreeNodeError::DirectionIsNone),
            Direction::Some(dir) => Ok(get_state_map(storage, self, epoch)
                .await
                .map(|curr| curr.get_child_state_in_dir(dir))?),
        }
    }

    pub(crate) async fn get_state_at_epoch<S: V2Storage + Sync + Send>(
        &self,
        storage: &S,
        epoch: u64,
    ) -> Result<HistoryNodeState<H>, HistoryTreeNodeError> {
        if self.get_birth_epoch() > epoch {
            Err(HistoryTreeNodeError::NodeDidNotExistAtEp(self.label, epoch))
        } else {
            let mut chosen_ep = self.get_birth_epoch();
            for existing_ep in &self.epochs {
                if *existing_ep <= epoch {
                    chosen_ep = *existing_ep;
                }
            }
            self.get_state_at_existing_epoch(storage, chosen_ep).await
        }
    }

    async fn get_state_at_existing_epoch<S: V2Storage + Sync + Send>(
        &self,
        storage: &S,
        epoch: u64,
    ) -> Result<HistoryNodeState<H>, HistoryTreeNodeError> {
        get_state_map(storage, self, epoch)
            .await
            .map_err(|_| HistoryTreeNodeError::NodeDidNotHaveExistingStateAtEp(self.label, epoch))
    }

    /* Functions for compression-related operations */

    pub(crate) fn get_latest_epoch(&self) -> Result<u64, HistoryTreeNodeError> {
        match self.epochs.len() {
            0 => Err(HistoryTreeNodeError::NodeCreatedWithoutEpochs(
                self.label.get_val(),
            )),
            n => Ok(self.epochs[n - 1]),
        }
    }

    /////// Helpers /////////

    async fn to_node_unhashed_child_state<S: V2Storage + Sync + Send>(
        &self,
        storage: &S,
    ) -> Result<HistoryChildState<H>, HistoryTreeNodeError> {
        Ok(HistoryChildState {
            dummy_marker: DummyChildState::Real,
            location: self.location,
            label: self.label,
            hash_val: from_digest::<H>(H::merge(&[
                self.get_value(storage).await?,
                hash_label::<H>(self.label),
            ]))?,
            epoch_version: self.get_latest_epoch()?,
            _h: PhantomData,
        })
    }

    #[cfg(test)]
    pub async fn to_node_child_state<S: V2Storage + Sync + Send>(
        &self,
        storage: &S,
    ) -> Result<HistoryChildState<H>, HistoryTreeNodeError> {
        Ok(HistoryChildState {
            dummy_marker: DummyChildState::Real,
            location: self.location,
            label: self.label,
            hash_val: from_digest::<H>(H::merge(&[
                self.get_value(storage).await?,
                hash_label::<H>(self.label),
            ]))?,
            epoch_version: self.get_latest_epoch()?,
            _h: PhantomData,
        })
    }
}

/////// Helpers //////

pub(crate) async fn get_empty_root<H: Hasher + Send + Sync, S: V2Storage + Send + Sync>(
    storage: &S,
    ep: Option<u64>,
) -> Result<HistoryTreeNode<H>, HistoryTreeNodeError> {
    let mut node = HistoryTreeNode::new(NodeLabel::new(0u64, 0u32), 0, 0, NodeType::Root);
    if let Some(epoch) = ep {
        node.epochs.push(epoch);
        let new_state: HistoryNodeState<H> = HistoryNodeState::new(NodeStateKey(node.label, epoch));
        set_state_map(storage, new_state).await?;
    }

    Ok(node)
}

pub(crate) async fn get_leaf_node<H: Hasher + Sync + Send, S: V2Storage + Sync + Send>(
    storage: &S,
    label: NodeLabel,
    location: usize,
    value: &[u8],
    parent: usize,
    birth_epoch: u64,
) -> Result<HistoryTreeNode<H>, HistoryTreeNodeError> {
    let node = HistoryTreeNode {
        label,
        location,
        epochs: vec![birth_epoch],
        parent,
        node_type: NodeType::Leaf,
        _h: PhantomData,
    };

    let mut new_state: HistoryNodeState<H> =
        HistoryNodeState::new(NodeStateKey(node.label, birth_epoch));
    new_state.value = from_digest::<H>(H::merge(&[H::hash(&[]), H::hash(value)]))?;

    set_state_map(storage, new_state).await?;

    Ok(node)
}

pub(crate) async fn get_leaf_node_without_hashing<
    H: Hasher + Sync + Send,
    S: V2Storage + Sync + Send,
>(
    storage: &S,
    label: NodeLabel,
    location: usize,
    value: H::Digest,
    parent: usize,
    birth_epoch: u64,
) -> Result<HistoryTreeNode<H>, HistoryTreeNodeError> {
    let node = HistoryTreeNode {
        label,
        location,
        epochs: vec![birth_epoch],
        parent,
        node_type: NodeType::Leaf,
        _h: PhantomData,
    };

    let mut new_state: HistoryNodeState<H> =
        HistoryNodeState::new(NodeStateKey(node.label, birth_epoch));
    new_state.value = from_digest::<H>(value)?;

    set_state_map(storage, new_state).await?;

    Ok(node)
}

pub(crate) async fn set_state_map<H: Hasher + Sync + Send, S: V2Storage + Sync + Send>(
    storage: &S,
    val: HistoryNodeState<H>,
) -> Result<(), StorageError> {
    storage.set::<H>(DbRecord::HistoryNodeState(val)).await?;
    Ok(())
}

pub(crate) async fn get_state_map<H: Hasher + Sync + Send, S: V2Storage + Sync + Send>(
    storage: &S,
    node: &HistoryTreeNode<H>,
    key: u64,
) -> Result<HistoryNodeState<H>, StorageError> {
    let record = storage
        .get::<H, HistoryNodeState<H>>(NodeStateKey(node.label, key))
        .await?;
    match record {
        DbRecord::HistoryNodeState(state) => Ok(state),
        _ => Err(StorageError::GetError(String::from("Not found"))),
    }
}<|MERGE_RESOLUTION|>--- conflicted
+++ resolved
@@ -23,19 +23,11 @@
 /// There are three types of nodes: root, leaf and interior.
 #[derive(PartialEq, Debug, Copy, Clone, Serialize, Deserialize)]
 pub enum NodeType {
-<<<<<<< HEAD
     /// Nodes with this type only have dummy children.
-    Leaf,
+    Leaf = 1,
     /// Nodes with this type do not have parents and their value includes a hash of their label.
-    Root,
+    Root = 2,
     /// Nodes of this type must have non-dummy children and their value is a hash of their children, along with the labels of the children.
-    Interior,
-}
-
-pub(crate) type HistoryInsertionNode<H, S> = (Direction, HistoryChildState<H, S>);
-=======
-    Leaf = 1,
-    Root = 2,
     Interior = 3,
 }
 
@@ -50,9 +42,8 @@
     }
 }
 
-pub type HistoryInsertionNode<H> = (Direction, HistoryChildState<H>);
-pub type HistoryNodeHash<H> = Option<H>;
->>>>>>> bad5481b
+pub(crate) type HistoryInsertionNode<H> = (Direction, HistoryChildState<H>);
+pub(crate) type HistoryNodeHash<H> = Option<H>;
 
 /// A HistoryNode represents a generic interior node of a compressed history tree.
 /// The main idea here is that the tree is changing at every epoch and that we do not need
@@ -67,19 +58,9 @@
     pub label: NodeLabel,
     pub location: usize,
     pub epochs: Vec<u64>,
-<<<<<<< HEAD
     pub parent: usize,       // The root node is marked its own parent.
     pub node_type: NodeType, // Leaf, Root or Interior
-    _s: PhantomData<S>,
     _h: PhantomData<H>,
-=======
-    pub parent: usize,
-    // Just use usize and have the 0th position be empty and that can be the parent of root. This makes things simpler.
-    pub node_type: NodeType,
-    // Note that the NodeType along with the parent/children being options
-    // allows us to use this struct to represent child and parent nodes as well.
-    pub _h: PhantomData<H>,
->>>>>>> bad5481b
 }
 
 /// Parameters are azks_id and location. Represents the key with which to find a node in storage.
@@ -134,10 +115,7 @@
             .await
     }
 
-<<<<<<< HEAD
-    /// Inserts a single leaf node and updates the required hashes, creating new nodes where needed
-    pub(crate) async fn insert_leaf(
-=======
+
     pub(crate) async fn get_from_storage<S: V2Storage + Send + Sync>(
         storage: &S,
         key: NodeKey,
@@ -149,9 +127,8 @@
         }
     }
 
-    // Inserts a single leaf node and updates the required hashes
-    pub(crate) async fn insert_single_leaf<S: V2Storage + Sync + Send>(
->>>>>>> bad5481b
+  /// Inserts a single leaf node and updates the required hashes, creating new nodes where needed
+  pub(crate) async fn insert_single_leaf<S: V2Storage + Sync + Send>(
         &mut self,
         storage: &S,
         new_leaf: Self,
@@ -162,13 +139,9 @@
             .await
     }
 
-<<<<<<< HEAD
+
     /// Inserts a single leaf node without hashing, creates new nodes where needed
-    pub(crate) async fn insert_single_leaf(
-=======
-    // Inserts a single leaf node
     pub(crate) async fn insert_single_leaf_without_hash<S: V2Storage + Sync + Send>(
->>>>>>> bad5481b
         &mut self,
         storage: &S,
         new_leaf: Self,
@@ -342,16 +315,12 @@
         }
     }
 
-<<<<<<< HEAD
     /// Hashes a node by merging the hashes and labels of its children.
-    async fn hash_node(&self, storage: &S, epoch: u64) -> Result<H::Digest, HistoryTreeNodeError> {
-=======
     async fn hash_node<S: V2Storage + Sync + Send>(
         &self,
         storage: &S,
         epoch: u64,
     ) -> Result<H::Digest, HistoryTreeNodeError> {
->>>>>>> bad5481b
         let epoch_node_state = self.get_state_at_epoch(storage, epoch).await?;
         let mut new_hash = H::hash(&[]);
         for child_index in 0..ARITY {
@@ -368,13 +337,9 @@
         Ok(new_hash)
     }
 
-<<<<<<< HEAD
     /// Writes the new_hash_val into the parent's state for this epoch.
     /// Accounts for the case when considering a root node, which has no parent.
-    async fn update_hash_at_parent(
-=======
     async fn update_hash_at_parent<S: V2Storage + Sync + Send>(
->>>>>>> bad5481b
         &mut self,
         storage: &S,
         epoch: u64,
@@ -419,11 +384,7 @@
     /// Inserts a child into this node, adding the state to the state at this epoch,
     /// without updating its own hash.
     #[async_recursion]
-<<<<<<< HEAD
-    pub(crate) async fn set_child(
-=======
     pub(crate) async fn set_child_without_hash<S: V2Storage + Sync + Send>(
->>>>>>> bad5481b
         &mut self,
         storage: &S,
         epoch: u64,
@@ -486,13 +447,10 @@
         }
     }
 
-<<<<<<< HEAD
+
     /// This function is just a wrapper: given a [`HistoryTreeNode`], sets this node's latest value using
     /// set_child_without_hash. Just used for type conversion.
-    pub(crate) async fn set_node_child(
-=======
     pub(crate) async fn set_node_child_without_hash<S: V2Storage + Sync + Send>(
->>>>>>> bad5481b
         &mut self,
         storage: &S,
         epoch: u64,
