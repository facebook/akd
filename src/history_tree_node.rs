// Copyright (c) Facebook, Inc. and its affiliates.
//
// This source code is licensed under the MIT license found in the
// LICENSE file in the root directory of this source tree.

use std::collections::HashMap;

<<<<<<< HEAD
use crate::serialization::{from_digest, to_digest};
use crate::storage::{get_state_map, set_state_map, Storable, Storage};
=======
use crate::storage::{get_node, get_state_map, set_state_map, Storage, StorageEnum};
>>>>>>> 395cae5a
use crate::{node_state::*, Direction, ARITY};
use crypto::Hasher;

use crate::errors::{HistoryTreeNodeError, StorageError};

use std::marker::PhantomData;

use serde::{Deserialize, Serialize};

#[derive(PartialEq, Debug, Copy, Clone, Serialize, Deserialize)]
pub enum NodeType {
    Leaf,
    Root,
    Interior,
}

pub type HistoryInsertionNode<H> = (Direction, HistoryChildState<H>);
pub type HistoryNodeHash<H> = Option<H>;

/**
 * HistoryNode will represent a generic interior node of a compressed history tree
 **/
<<<<<<< HEAD
#[derive(Debug, Serialize, Deserialize)]
#[serde(bound = "")]
pub struct HistoryTreeNode<H, S> {
=======
#[derive(Debug)]
pub struct HistoryTreeNode<H: Hasher, S: Storage<StorageEnum<H, S>>> {
>>>>>>> 395cae5a
    pub(crate) azks_id: Vec<u8>,
    pub label: NodeLabel,
    pub location: usize,
    pub epochs: Vec<u64>,
    pub parent: usize,
    // Just use usize and have the 0th position be empty and that can be the parent of root. This makes things simpler.
    pub node_type: NodeType,
    pub(crate) state_map: HashMap<u64, HistoryNodeState<H>>,
    // Note that the NodeType along with the parent/children being options
    // allows us to use this struct to represent child and parent nodes as well.
    _s: PhantomData<S>,
    _h: PhantomData<H>,
}

<<<<<<< HEAD
// parameters are azks_id and location
#[derive(Serialize, Deserialize)]
pub struct NodeKey(pub(crate) Vec<u8>, pub(crate) usize);

impl<H: Hasher, S: Storage> Storable<S> for HistoryTreeNode<H, S> {
    type Key = NodeKey;

    fn identifier() -> String {
        String::from("HistoryTreeNode")
    }
}

impl<H: Hasher, S: Storage> Clone for HistoryTreeNode<H, S> {
=======
impl<H: Hasher, S: Storage<StorageEnum<H, S>>> Clone for HistoryTreeNode<H, S> {
>>>>>>> 395cae5a
    fn clone(&self) -> Self {
        Self {
            azks_id: self.azks_id.clone(),
            label: self.label,
            location: self.location,
            epochs: self.epochs.clone(),
            parent: self.parent,
            node_type: self.node_type,
            state_map: self.state_map.clone(),
            _s: PhantomData,
            _h: PhantomData,
        }
    }
}

<<<<<<< HEAD
impl<H: Hasher, S: Storage> HistoryTreeNode<H, S> {
=======
impl<H: Hasher, S: Storage<StorageEnum<H, S>>> HistoryTreeNode<H, S> {
>>>>>>> 395cae5a
    fn new(
        azks_id: Vec<u8>,
        label: NodeLabel,
        location: usize,
        parent: usize,
        node_type: NodeType,
    ) -> Self {
        HistoryTreeNode {
            azks_id,
            label,
            location,
            epochs: vec![],
            parent, // Root node is its own parent
            node_type,
            state_map: HashMap::new(),
            _s: PhantomData,
            _h: PhantomData,
        }
    }

    fn tree_repr_get(
        &self,
        changeset: &mut HashMap<usize, Self>,
        location: usize,
    ) -> Result<Self, StorageError> {
        match changeset.get(&location) {
            None => {
<<<<<<< HEAD
                let node = Self::retrieve(NodeKey(self.azks_id.clone(), location))?;
                changeset.insert(location, node.clone());
                Ok(node)
=======
                let node_val = get_node(&self.azks_id, location)?;
                match node_val {
                    StorageEnum::Node(node) => {
                        changeset.insert(location, node.clone());
                        Ok(node)
                    }
                    _ => Err(StorageError::WrongMemoryTypeError),
                }
>>>>>>> 395cae5a
            }
            Some(node) => Ok(node.clone()),
        }
    }

    fn tree_repr_set(&self, changeset: &mut HashMap<usize, Self>, location: usize, node: &Self) {
        changeset.insert(location, node.clone());
    }

    // Inserts a single leaf node and updates the required hashes
    pub fn insert_single_leaf(
        &mut self,
        mut new_leaf: Self,
        azks_id: &[u8],
        epoch: u64,
        num_nodes: &mut usize,
        changeset: &mut HashMap<usize, Self>,
    ) -> Result<(), HistoryTreeNodeError> {
        let (lcs_label, dir_leaf, dir_self) = self
            .label
            .get_longest_common_prefix_and_dirs(new_leaf.get_label());

        if self.is_root() {
            let new_leaf_loc = *num_nodes;
            new_leaf.location = new_leaf_loc;
            self.tree_repr_set(changeset, *num_nodes, &new_leaf);
            *num_nodes += 1;
            // the root should always be instantiated with dummy children in the beginning
            let child_state = self.get_child_at_epoch(self.get_latest_epoch()?, dir_leaf)?;
            if child_state.dummy_marker == DummyChildState::Dummy {
                new_leaf.parent = self.location;

                self.set_node_child_without_hash(epoch, dir_leaf, &new_leaf)?;
                self.tree_repr_set(changeset, self.location, self);
                let mut new_leaf = self.tree_repr_get(changeset, new_leaf_loc)?;
                new_leaf.update_hash(epoch, changeset)?;
                let mut new_self = self.tree_repr_get(changeset, self.location)?;
                new_self.update_hash(epoch, changeset)?;

                *self = self.tree_repr_get(changeset, self.location)?;

                return Ok(());
            }
        }
        // if a node is the longest common prefix of itself and the leaf, dir_self will be None
        match dir_self {
            Some(_) => {
                // This is the case where the calling node and the leaf have a longest common prefix
                // not equal to the label of the calling node.
                // This means that the current node needs to be pushed down one level (away from root)
                // in the tree and replaced with a new node whose label is equal to the longest common prefix.
                let self_dir_in_parent = self
                    .tree_repr_get(changeset, self.parent)?
                    .get_direction_at_ep(self, epoch)?;
                let new_node_location = *num_nodes;
                let mut new_node = HistoryTreeNode::new(
                    azks_id.to_vec(),
                    lcs_label,
                    new_node_location,
                    self.parent,
                    NodeType::Interior,
                );
                self.tree_repr_set(changeset, *num_nodes, &new_node);
                *num_nodes += 1;
                // Add this node in the correct dir and child node in the other direction
                new_node = self
                    .tree_repr_get(changeset, new_node.location)?
                    .set_node_child_without_hash(epoch, dir_leaf, &new_leaf)?;
                new_node.set_node_child_without_hash(epoch, dir_self, self)?;
                self.tree_repr_set(changeset, new_node.location, &new_node);
                new_node = self.tree_repr_get(changeset, new_node.location)?;
                let parent = self
                    .tree_repr_get(changeset, self.parent)?
                    .set_node_child_without_hash(epoch, self_dir_in_parent, &new_node)?;
                self.tree_repr_set(changeset, self.parent, &parent);

                new_leaf.parent = new_node.location;
                self.parent = new_node.location;
                // jasleen1: This copying currently occurs because the nodes
                // in tree_repr need to include the correct parent values for update_hash>
                // If we change this to include storage, we probably won't need this extra cloning.
                self.tree_repr_set(changeset, new_leaf.location, &new_leaf);
                self.tree_repr_set(changeset, self.location, self);
                new_leaf.update_hash(epoch, changeset)?;
                self.update_hash(epoch, changeset)?;
                new_node = self.tree_repr_get(changeset, new_node.location)?;
                new_node.update_hash(epoch, changeset)?;
                *self = self.tree_repr_get(changeset, new_node_location)?;

                Ok(())
            }
            None => {
                // case where the current node is equal to the lcs
                let child_st = self.get_child_at_epoch(self.get_latest_epoch()?, dir_leaf)?;
                // let child_st = self
                //     .get_child_at_epoch(self.get_latest_epoch()?, dir_leaf)
                //     .or_else(|_| Err(HistoryTreeNodeError::CompressionError(self.label)));

                match child_st.dummy_marker {
                    DummyChildState::Dummy => {
                        Err(HistoryTreeNodeError::CompressionError(self.label))
                    }
                    DummyChildState::Real => {
                        let mut child_node = self.tree_repr_get(changeset, child_st.location)?;
                        child_node
                            .insert_single_leaf(new_leaf, azks_id, epoch, num_nodes, changeset)?;
                        let updated_child_loc = child_node.location;
                        self.set_node_child_without_hash(epoch, dir_leaf, &child_node)?;
                        self.tree_repr_set(changeset, self.location, self);
                        let mut updated_child = self.tree_repr_get(changeset, updated_child_loc)?;
                        updated_child.update_hash(epoch, changeset)?;
                        if self.is_root() {
                            let mut new_self = self.tree_repr_get(changeset, self.location)?;
                            new_self.update_hash(epoch, changeset)?;
                        }
                        *self = self.tree_repr_get(changeset, self.location)?;
                        Ok(())
                    }
                }
            }
        }
    }

    // Inserts a single leaf node
    pub fn insert_single_leaf_without_hash(
        &mut self,
        mut new_leaf: Self,
        azks_id: &[u8],
        epoch: u64,
        num_nodes: &mut usize,
        changeset: &mut HashMap<usize, Self>,
    ) -> Result<(), HistoryTreeNodeError> {
        let (lcs_label, dir_leaf, dir_self) = self
            .label
            .get_longest_common_prefix_and_dirs(new_leaf.get_label());
        if self.is_root() {
            new_leaf.location = *num_nodes;
            self.tree_repr_set(changeset, *num_nodes, &new_leaf);
            *num_nodes += 1;
            if self
                .get_child_at_epoch(self.get_latest_epoch()?, dir_leaf)?
                .dummy_marker
                == DummyChildState::Dummy
            {
                new_leaf.parent = self.location;
                self.set_node_child_without_hash(epoch, dir_leaf, &new_leaf)?;
                self.tree_repr_set(changeset, self.location, self);
                *self = self.tree_repr_get(changeset, self.location)?;
                return Ok(());
            }
        }
        match dir_self {
            Some(_) => {
                let self_dir_in_parent = self
                    .tree_repr_get(changeset, self.parent)?
                    .get_direction_at_ep(self, epoch)?;
                let new_node_location = *num_nodes;
                let mut new_node = HistoryTreeNode::new(
                    azks_id.to_vec(),
                    lcs_label,
                    new_node_location,
                    self.parent,
                    NodeType::Interior,
                );
                self.tree_repr_set(changeset, *num_nodes, &new_node);
                *num_nodes += 1;
                new_node.set_node_child_without_hash(epoch, dir_leaf, &new_leaf)?;
                new_node.set_node_child_without_hash(epoch, dir_self, self)?;
                self.tree_repr_set(changeset, new_node_location, &new_node);
                self.tree_repr_get(changeset, self.parent)?
                    .set_node_child_without_hash(epoch, self_dir_in_parent, &new_node)?;
                new_leaf.parent = new_node.location;
                self.parent = new_node.location;
                self.tree_repr_set(changeset, new_leaf.location, &new_leaf);
                self.tree_repr_set(changeset, self.location, self);
                *self = self.tree_repr_get(changeset, new_node_location)?;

                Ok(())
            }
            None => {
                // case where the current node is equal to the lcs
                let child_state = self.get_child_at_epoch(self.get_latest_epoch()?, dir_leaf);
                match child_state {
                    Ok(child_st) => match child_st.dummy_marker {
                        DummyChildState::Dummy => {
                            Err(HistoryTreeNodeError::CompressionError(self.label))
                        }
                        DummyChildState::Real => {
                            let mut child_node =
                                self.tree_repr_get(changeset, child_st.location)?;
                            child_node.insert_single_leaf_without_hash(
                                new_leaf, azks_id, epoch, num_nodes, changeset,
                            )?;

                            self.set_node_child_without_hash(epoch, dir_leaf, &child_node)?;
                            self.tree_repr_set(changeset, self.location, self);
                            *self = self.tree_repr_get(changeset, self.location)?;

                            Ok(())
                        }
                    },
                    Err(e) => Err(e),
                }
            }
        }
    }

    /// Updates the hash of this node as stored in its parent,
    /// provided the children of this node have already updated their own versions
    /// in this node and epoch is contained in the state_map
    /// Also assumes that `set_child_without_hash` has already been called
    pub(crate) fn update_hash(
        &mut self,
        epoch: u64,
        changeset: &mut HashMap<usize, Self>,
    ) -> Result<(), HistoryTreeNodeError> {
        match self.node_type {
            NodeType::Leaf => {
                // the hash of this is just the value, simply place in parent
                let leaf_hash_val = H::merge(&[self.get_value()?, hash_label::<H>(self.label)]);
                self.update_hash_at_parent(epoch, leaf_hash_val, changeset)
            }
            _ => {
                // the root has no parent, so the hash must only be stored within the value
                let mut hash_digest = self.hash_node(epoch)?;
                if self.is_root() {
                    hash_digest = H::merge(&[hash_digest, hash_label::<H>(self.label)]);
                }
                let epoch_state = self.get_state_at_epoch(epoch)?;

                let mut updated_state = epoch_state;
                updated_state.value = from_digest::<H>(hash_digest).unwrap();
                set_state_map(self, &epoch, updated_state)?;

                self.tree_repr_set(changeset, self.location, self);
                let hash_digest = H::merge(&[hash_digest, hash_label::<H>(self.label)]);
                self.update_hash_at_parent(epoch, hash_digest, changeset)
            }
        }
    }

    fn hash_node(&self, epoch: u64) -> Result<H::Digest, HistoryTreeNodeError> {
        let epoch_node_state = self.get_state_at_epoch(epoch)?;
        let mut new_hash = H::hash(&[]); //hash_label::<H>(self.label);
        for child_index in 0..ARITY {
            new_hash = H::merge(&[
                new_hash,
                to_digest::<H>(
                    &epoch_node_state
                        .get_child_state_in_dir(child_index)
                        .hash_val,
                )
                .unwrap(),
            ]);
        }
        Ok(new_hash)
    }

    fn update_hash_at_parent(
        &mut self,
        epoch: u64,
        new_hash_val: H::Digest,
        changeset: &mut HashMap<usize, Self>,
    ) -> Result<(), HistoryTreeNodeError> {
        if self.is_root() {
            Ok(())
        } else {
            let parent = &mut self.tree_repr_get(changeset, self.parent)?;
            match get_state_map(parent, &epoch) {
                Err(_) => Err(HistoryTreeNodeError::ParentNextEpochInvalid(epoch)),
                Ok(parent_state) => match parent.get_direction_at_ep(self, epoch)? {
                    None => Err(HistoryTreeNodeError::HashUpdateOnlyAllowedAfterNodeInsertion),
                    Some(s_dir) => {
                        let mut parent_updated_state = parent_state;
                        let mut self_child_state =
                            parent_updated_state.get_child_state_in_dir(s_dir);
                        self_child_state.hash_val = from_digest::<H>(new_hash_val).unwrap();
                        parent_updated_state.child_states[s_dir] = self_child_state;
                        set_state_map(parent, &epoch, parent_updated_state)?;
                        self.tree_repr_set(changeset, self.parent, parent);

                        Ok(())
                    }
                },
            }
        }
    }

    pub(crate) fn set_child_without_hash(
        &mut self,
        epoch: u64,
        child: &HistoryInsertionNode<H>,
    ) -> Result<Self, HistoryTreeNodeError> {
        let (direction, child_node) = child.clone();

        match direction {
            Direction::Some(dir) => match get_state_map(self, &epoch) {
                Ok(HistoryNodeState {
                    value,
                    mut child_states,
                }) => {
                    child_states[dir] = child_node;
                    set_state_map(
                        self,
                        &epoch,
                        HistoryNodeState {
                            value,
                            child_states,
                        },
                    )?;
                    Ok(self.clone())
                }
                Err(_) => {
                    set_state_map(
                        self,
                        &epoch,
                        match get_state_map(self, &self.get_latest_epoch().unwrap_or(0)) {
                            Ok(latest_st) => latest_st,

                            Err(_) => HistoryNodeState::<H>::new(),
                        },
                    )?;

                    match self.get_latest_epoch() {
                        Ok(latest) => {
                            if latest != epoch {
                                self.epochs.push(epoch);
                            }
                        }
                        Err(_) => {
                            self.epochs.push(epoch);
                        }
                    }

                    self.set_child_without_hash(epoch, child)
                }
            },
            Direction::None => Err(HistoryTreeNodeError::NoDirectionInSettingChild(
                self.get_label().get_val(),
                child_node.label.get_val(),
            )),
        }
    }

    pub(crate) fn set_node_child_without_hash(
        &mut self,
        epoch: u64,
        dir: Direction,
        child: &Self,
    ) -> Result<Self, HistoryTreeNodeError> {
        let node_as_child_state = child.to_node_unhashed_child_state()?;
        let insertion_node = (dir, node_as_child_state);
        self.set_child_without_hash(epoch, &insertion_node)
    }

    ////// getrs for this node ////

    pub(crate) fn get_value_at_epoch(&self, epoch: u64) -> Result<H::Digest, HistoryTreeNodeError> {
        Ok(to_digest::<H>(&self.get_state_at_epoch(epoch)?.value).unwrap())
    }

    pub(crate) fn get_value_without_label_at_epoch(
        &self,
        epoch: u64,
    ) -> Result<H::Digest, HistoryTreeNodeError> {
        if self.is_leaf() {
            return self.get_value_at_epoch(epoch);
        }
        let children = self.get_state_at_epoch(epoch)?.child_states;
        let mut new_hash = H::hash(&[]);
        for child in children.iter().take(ARITY) {
            new_hash = H::merge(&[new_hash, to_digest::<H>(&child.hash_val).unwrap()]);
        }
        Ok(new_hash)
    }

    pub(crate) fn get_child_location_at_epoch(
        &self,
        epoch: u64,
        dir: Direction,
    ) -> Result<usize, HistoryTreeNodeError> {
        Ok(self.get_child_at_epoch(epoch, dir)?.location)
    }

    // gets value at current epoch
    pub(crate) fn get_value(&self) -> Result<H::Digest, HistoryTreeNodeError> {
        Ok(get_state_map(self, &self.get_latest_epoch()?)
            .map(|node_state| to_digest::<H>(&node_state.value).unwrap())?)
    }

    pub(crate) fn get_birth_epoch(&self) -> u64 {
        self.epochs[0]
    }

    fn get_label(&self) -> NodeLabel {
        self.label
    }

    // gets the direction of node, i.e. if it's a left
    // child or right. If not found, return None
    fn get_direction_at_ep(&self, node: &Self, ep: u64) -> Result<Direction, HistoryTreeNodeError> {
        let mut outcome: Direction = None;
        let state_at_ep = self.get_state_at_epoch(ep)?;
        for node_index in 0..ARITY {
            let node_val = state_at_ep.get_child_state_in_dir(node_index);
            let node_label = node_val.label;
            if node_label == node.get_label() {
                outcome = Some(node_index)
            }
        }
        Ok(outcome)
    }

    pub fn is_root(&self) -> bool {
        matches!(self.node_type, NodeType::Root)
    }

    pub fn is_leaf(&self) -> bool {
        matches!(self.node_type, NodeType::Leaf)
    }

    pub fn is_interior(&self) -> bool {
        matches!(self.node_type, NodeType::Interior)
    }

    ///// getrs for child nodes ////

    pub fn get_child_at_existing_epoch(
        &self,
        epoch: u64,
        direction: Direction,
    ) -> Result<HistoryChildState<H>, HistoryTreeNodeError> {
        match direction {
            Direction::None => Err(HistoryTreeNodeError::DirectionIsNone),
            Direction::Some(dir) => {
                Ok(get_state_map(self, &epoch).map(|curr| curr.get_child_state_in_dir(dir))?)
            }
        }
    }

    pub fn get_child_at_epoch(
        &self,
        epoch: u64,
        direction: Direction,
    ) -> Result<HistoryChildState<H>, HistoryTreeNodeError> {
        match direction {
            Direction::None => Err(HistoryTreeNodeError::DirectionIsNone),
            Direction::Some(dir) => {
                if self.get_birth_epoch() > epoch {
                    Err(HistoryTreeNodeError::NoChildInTreeAtEpoch(epoch, dir))
                } else {
                    let mut chosen_ep = self.get_birth_epoch();
                    for existing_ep in &self.epochs {
                        if *existing_ep <= epoch {
                            chosen_ep = *existing_ep;
                        }
                    }
                    self.get_child_at_existing_epoch(chosen_ep, direction)
                }
            }
        }
    }

    pub fn get_state_at_existing_epoch(
        &self,
        epoch: u64,
    ) -> Result<HistoryNodeState<H>, HistoryTreeNodeError> {
        get_state_map(self, &epoch)
            .map_err(|_| HistoryTreeNodeError::NodeDidNotHaveExistingStateAtEp(self.label, epoch))
    }

    pub fn get_state_at_epoch(
        &self,
        epoch: u64,
    ) -> Result<HistoryNodeState<H>, HistoryTreeNodeError> {
        if self.get_birth_epoch() > epoch {
            Err(HistoryTreeNodeError::NodeDidNotExistAtEp(self.label, epoch))
        } else {
            let mut chosen_ep = self.get_birth_epoch();
            for existing_ep in &self.epochs {
                if *existing_ep <= epoch {
                    chosen_ep = *existing_ep;
                }
            }
            self.get_state_at_existing_epoch(chosen_ep)
        }
    }

    /* Functions for compression-related operations */

    pub(crate) fn get_latest_epoch(&self) -> Result<u64, HistoryTreeNodeError> {
        match self.epochs.len() {
            0 => Err(HistoryTreeNodeError::NodeCreatedWithoutEpochs(
                self.label.get_val(),
            )),
            n => Ok(self.epochs[n - 1]),
        }
    }

    /////// Helpers /////////

    pub fn to_node_unhashed_child_state(
        &self,
    ) -> Result<HistoryChildState<H>, HistoryTreeNodeError> {
        Ok(HistoryChildState {
            dummy_marker: DummyChildState::Real,
            location: self.location,
            label: self.label,
            hash_val: from_digest::<H>(H::merge(&[self.get_value()?, hash_label::<H>(self.label)]))
                .unwrap(),
            epoch_version: self.get_latest_epoch()?,
            _h: PhantomData,
        })
    }

    pub fn to_node_child_state(&self) -> Result<HistoryChildState<H>, HistoryTreeNodeError> {
        Ok(HistoryChildState {
            dummy_marker: DummyChildState::Real,
            location: self.location,
            label: self.label,
            hash_val: from_digest::<H>(H::merge(&[self.get_value()?, hash_label::<H>(self.label)]))
                .unwrap(),
            epoch_version: self.get_latest_epoch()?,
            _h: PhantomData,
        })
    }
}

/////// Helpers //////

<<<<<<< HEAD
pub fn get_empty_root<H: Hasher, S: Storage>(
=======
pub fn get_empty_root<H: Hasher, S: Storage<StorageEnum<H, S>>>(
>>>>>>> 395cae5a
    azks_id: &[u8],
    ep: Option<u64>,
) -> Result<HistoryTreeNode<H, S>, HistoryTreeNodeError> {
    let mut node = HistoryTreeNode::new(
        azks_id.to_vec(),
        NodeLabel::new(0u64, 0u32),
        0,
        0,
        NodeType::Root,
    );
    if let Some(epoch) = ep {
        node.epochs.push(epoch);
        let new_state = HistoryNodeState::new();
        set_state_map(&mut node, &epoch, new_state)?;
    }

    Ok(node)
}

<<<<<<< HEAD
pub fn get_leaf_node<H: Hasher, S: Storage>(
=======
pub fn get_leaf_node<H: Hasher, S: Storage<StorageEnum<H, S>>>(
>>>>>>> 395cae5a
    azks_id: &[u8],
    label: NodeLabel,
    location: usize,
    value: &[u8],
    parent: usize,
    birth_epoch: u64,
) -> Result<HistoryTreeNode<H, S>, HistoryTreeNodeError> {
    let mut node = HistoryTreeNode {
        azks_id: azks_id.to_vec(),
        label,
        location,
        epochs: vec![birth_epoch],
        parent,
        node_type: NodeType::Leaf,
        state_map: HashMap::new(),
        _s: PhantomData,
        _h: PhantomData,
    };

    let mut new_state = HistoryNodeState::new();
    new_state.value = from_digest::<H>(H::merge(&[H::hash(&[]), H::hash(value)])).unwrap();

    set_state_map(&mut node, &birth_epoch, new_state)?;

    Ok(node)
}

<<<<<<< HEAD
pub fn get_leaf_node_without_empty<H: Hasher, S: Storage>(
=======
pub fn get_leaf_node_without_empty<H: Hasher, S: Storage<StorageEnum<H, S>>>(
>>>>>>> 395cae5a
    azks_id: &[u8],
    label: NodeLabel,
    location: usize,
    value: &[u8],
    parent: usize,
    birth_epoch: u64,
) -> Result<HistoryTreeNode<H, S>, HistoryTreeNodeError> {
    let mut node = HistoryTreeNode {
        azks_id: azks_id.to_vec(),
        label,
        location,
        epochs: vec![birth_epoch],
        parent,
        node_type: NodeType::Leaf,
        state_map: HashMap::new(),
        _s: PhantomData,
        _h: PhantomData,
    };

    let mut new_state = HistoryNodeState::new();
    new_state.value = from_digest::<H>(H::hash(value)).unwrap();

    set_state_map(&mut node, &birth_epoch, new_state)?;

    Ok(node)
}

<<<<<<< HEAD
pub fn get_leaf_node_without_hashing<H: Hasher, S: Storage>(
=======
pub fn get_leaf_node_without_hashing<H: Hasher, S: Storage<StorageEnum<H, S>>>(
>>>>>>> 395cae5a
    azks_id: &[u8],
    label: NodeLabel,
    location: usize,
    value: H::Digest,
    parent: usize,
    birth_epoch: u64,
) -> Result<HistoryTreeNode<H, S>, HistoryTreeNodeError> {
    let mut node = HistoryTreeNode {
        azks_id: azks_id.to_vec(),
        label,
        location,
        epochs: vec![birth_epoch],
        parent,
        node_type: NodeType::Leaf,
        state_map: HashMap::new(),
        _s: PhantomData,
        _h: PhantomData,
    };

    let mut new_state = HistoryNodeState::new();
    new_state.value = from_digest::<H>(value).unwrap();

    set_state_map(&mut node, &birth_epoch, new_state)?;

    Ok(node)
}

<<<<<<< HEAD
pub fn get_interior_node<H: Hasher, S: Storage>(
=======
pub fn get_interior_node<H: Hasher, S: Storage<StorageEnum<H, S>>>(
>>>>>>> 395cae5a
    azks_id: &[u8],
    label: NodeLabel,
    location: usize,
    value: H::Digest,
    parent: usize,
    birth_epoch: u64,
    child_states: &[HistoryChildState<H>],
) -> Result<HistoryTreeNode<H, S>, HistoryTreeNodeError> {
    let mut node = HistoryTreeNode {
        azks_id: azks_id.to_vec(),
        label,
        location,
        epochs: vec![birth_epoch],
        parent,
        node_type: NodeType::Interior,
        state_map: HashMap::new(),
        _s: PhantomData,
        _h: PhantomData,
    };

    let new_state = HistoryNodeState {
        value: from_digest::<H>(value).unwrap(),
        child_states: child_states.to_vec(),
    };

    set_state_map(&mut node, &birth_epoch, new_state)?;

    Ok(node)
}<|MERGE_RESOLUTION|>--- conflicted
+++ resolved
@@ -5,12 +5,9 @@
 
 use std::collections::HashMap;
 
-<<<<<<< HEAD
+
 use crate::serialization::{from_digest, to_digest};
 use crate::storage::{get_state_map, set_state_map, Storable, Storage};
-=======
-use crate::storage::{get_node, get_state_map, set_state_map, Storage, StorageEnum};
->>>>>>> 395cae5a
 use crate::{node_state::*, Direction, ARITY};
 use crypto::Hasher;
 
@@ -33,14 +30,9 @@
 /**
  * HistoryNode will represent a generic interior node of a compressed history tree
  **/
-<<<<<<< HEAD
 #[derive(Debug, Serialize, Deserialize)]
 #[serde(bound = "")]
 pub struct HistoryTreeNode<H, S> {
-=======
-#[derive(Debug)]
-pub struct HistoryTreeNode<H: Hasher, S: Storage<StorageEnum<H, S>>> {
->>>>>>> 395cae5a
     pub(crate) azks_id: Vec<u8>,
     pub label: NodeLabel,
     pub location: usize,
@@ -55,7 +47,7 @@
     _h: PhantomData<H>,
 }
 
-<<<<<<< HEAD
+
 // parameters are azks_id and location
 #[derive(Serialize, Deserialize)]
 pub struct NodeKey(pub(crate) Vec<u8>, pub(crate) usize);
@@ -69,9 +61,6 @@
 }
 
 impl<H: Hasher, S: Storage> Clone for HistoryTreeNode<H, S> {
-=======
-impl<H: Hasher, S: Storage<StorageEnum<H, S>>> Clone for HistoryTreeNode<H, S> {
->>>>>>> 395cae5a
     fn clone(&self) -> Self {
         Self {
             azks_id: self.azks_id.clone(),
@@ -87,11 +76,8 @@
     }
 }
 
-<<<<<<< HEAD
+
 impl<H: Hasher, S: Storage> HistoryTreeNode<H, S> {
-=======
-impl<H: Hasher, S: Storage<StorageEnum<H, S>>> HistoryTreeNode<H, S> {
->>>>>>> 395cae5a
     fn new(
         azks_id: Vec<u8>,
         label: NodeLabel,
@@ -119,20 +105,9 @@
     ) -> Result<Self, StorageError> {
         match changeset.get(&location) {
             None => {
-<<<<<<< HEAD
                 let node = Self::retrieve(NodeKey(self.azks_id.clone(), location))?;
                 changeset.insert(location, node.clone());
                 Ok(node)
-=======
-                let node_val = get_node(&self.azks_id, location)?;
-                match node_val {
-                    StorageEnum::Node(node) => {
-                        changeset.insert(location, node.clone());
-                        Ok(node)
-                    }
-                    _ => Err(StorageError::WrongMemoryTypeError),
-                }
->>>>>>> 395cae5a
             }
             Some(node) => Ok(node.clone()),
         }
@@ -663,11 +638,7 @@
 
 /////// Helpers //////
 
-<<<<<<< HEAD
 pub fn get_empty_root<H: Hasher, S: Storage>(
-=======
-pub fn get_empty_root<H: Hasher, S: Storage<StorageEnum<H, S>>>(
->>>>>>> 395cae5a
     azks_id: &[u8],
     ep: Option<u64>,
 ) -> Result<HistoryTreeNode<H, S>, HistoryTreeNodeError> {
@@ -687,11 +658,8 @@
     Ok(node)
 }
 
-<<<<<<< HEAD
+
 pub fn get_leaf_node<H: Hasher, S: Storage>(
-=======
-pub fn get_leaf_node<H: Hasher, S: Storage<StorageEnum<H, S>>>(
->>>>>>> 395cae5a
     azks_id: &[u8],
     label: NodeLabel,
     location: usize,
@@ -719,11 +687,8 @@
     Ok(node)
 }
 
-<<<<<<< HEAD
+
 pub fn get_leaf_node_without_empty<H: Hasher, S: Storage>(
-=======
-pub fn get_leaf_node_without_empty<H: Hasher, S: Storage<StorageEnum<H, S>>>(
->>>>>>> 395cae5a
     azks_id: &[u8],
     label: NodeLabel,
     location: usize,
@@ -751,11 +716,7 @@
     Ok(node)
 }
 
-<<<<<<< HEAD
 pub fn get_leaf_node_without_hashing<H: Hasher, S: Storage>(
-=======
-pub fn get_leaf_node_without_hashing<H: Hasher, S: Storage<StorageEnum<H, S>>>(
->>>>>>> 395cae5a
     azks_id: &[u8],
     label: NodeLabel,
     location: usize,
@@ -783,11 +744,7 @@
     Ok(node)
 }
 
-<<<<<<< HEAD
 pub fn get_interior_node<H: Hasher, S: Storage>(
-=======
-pub fn get_interior_node<H: Hasher, S: Storage<StorageEnum<H, S>>>(
->>>>>>> 395cae5a
     azks_id: &[u8],
     label: NodeLabel,
     location: usize,
