// Copyright (c) Facebook, Inc. and its affiliates.
//
// This source code is licensed under both the MIT license found in the
// LICENSE-MIT file in the root directory of this source tree and the Apache
// License, Version 2.0 found in the LICENSE-APACHE file in the root directory
// of this source tree.

//! An implementation of an append-only zero knowledge set
use crate::{
    errors::HistoryTreeNodeError,
    history_tree_node::*,
    proof_structs::{AppendOnlyProof, MembershipProof, NonMembershipProof},
    storage::{Storable, V2Storage},
};

use crate::serialization::to_digest;

use crate::storage::types::StorageType;
use crate::{errors::*, history_tree_node::HistoryTreeNode, node_state::*, ARITY, *};
use async_recursion::async_recursion;
use log::trace;
use std::marker::{Send, Sync}; //, thread::current};
use winter_crypto::Hasher;

use serde::{Deserialize, Serialize};

use keyed_priority_queue::{Entry, KeyedPriorityQueue};

/// The default azks key
pub const DEFAULT_AZKS_KEY: u8 = 1u8;
/// An append-only zero knowledge set, the data structure used to efficiently implement
/// a auditable key directory.
#[derive(Debug, Serialize, Deserialize, Eq, PartialEq)]
#[serde(bound = "")]
pub struct Azks {
    /// The location of the root
    pub root: u64,
    /// The latest complete epoch
    pub latest_epoch: u64,
    /// The number of nodes ie the size of this tree
    pub num_nodes: u64, // The size of the tree
}

impl Storable for Azks {
    type Key = u8;

    fn data_type() -> StorageType {
        StorageType::Azks
    }

    fn get_id(&self) -> u8 {
        1u8
    }

    fn get_full_binary_key_id(key: &u8) -> Vec<u8> {
        vec![StorageType::Azks as u8, *key]
    }

    fn key_from_full_binary(_bin: &[u8]) -> Result<u8, String> {
        Ok(1u8)
    }
}

unsafe impl Sync for Azks {}

impl Clone for Azks {
    fn clone(&self) -> Self {
        Self {
            root: self.root,
            latest_epoch: self.latest_epoch,
            num_nodes: self.num_nodes,
        }
    }
}

impl Azks {
    /// Creates a new azks
    pub async fn new<S: V2Storage + Sync + Send, H: Hasher>(storage: &S) -> Result<Self, AkdError> {
        let root = get_empty_root::<H, S>(storage, Option::Some(0)).await?;
        let azks = Azks {
            root: 0,
            latest_epoch: 0,
            num_nodes: 1,
        };

        root.write_to_storage(storage).await?;

        Ok(azks)
    }

    /// Inserts a single leaf and is only used for testing, since batching is more efficient.
    /// We just want to make sure batch insertions work correctly and this function is useful for that.
    pub async fn insert_leaf<S: V2Storage + Sync + Send, H: Hasher>(
        &mut self,
        storage: &S,
        label: NodeLabel,
        value: H::Digest,
    ) -> Result<(), AkdError> {
        // Calls insert_single_leaf on the root node and updates the root and tree_nodes
        self.increment_epoch();

        let new_leaf =
            get_leaf_node::<H, S>(storage, label, 0, value.as_ref(), 0, self.latest_epoch).await?;

        let mut root_node = HistoryTreeNode::get_from_storage(storage, NodeKey(self.root)).await?;
        root_node
            .insert_single_leaf::<_, H>(storage, new_leaf, self.latest_epoch, &mut self.num_nodes)
            .await?;

        Ok(())
    }

    /// Insert a batch of new leaves
    pub async fn batch_insert_leaves<S: V2Storage + Sync + Send, H: Hasher>(
        &mut self,
        storage: &S,
        insertion_set: Vec<(NodeLabel, H::Digest)>,
    ) -> Result<(), AkdError> {
        self.batch_insert_leaves_helper::<_, H>(storage, insertion_set, false)
            .await
    }

    async fn preload_nodes_for_insertion<S: V2Storage + Sync + Send, H: Hasher>(
        &self,
        storage: &S,
<<<<<<< HEAD
        _insertion_set: Vec<(NodeLabel, H::Digest)>,
    ) -> Result<(), AkdError> {
        let preload_depth = 10;
        println!("-------------- preload depth = {} -------", preload_depth);
        let mut current_nodes = vec![NodeKey(self.root)];
        for _ in 0..preload_depth {
            let nodes =
                HistoryTreeNode::batch_get_from_storage(storage, current_nodes.clone()).await?;
=======
        insertion_set: Vec<(NodeLabel, H::Digest)>,
    ) -> Result<(), AkdError> {
        let mut current_nodes = vec![NodeKey(self.root)];

        let prefixes_set = crate::utils::build_prefixes_set(
            insertion_set
                .into_iter()
                .map(|(x, _)| x)
                .collect::<Vec<NodeLabel>>()
                .as_ref(),
        );

        while current_nodes.len() > 0 {
            let nodes =
                HistoryTreeNode::batch_get_from_storage(storage, current_nodes.clone()).await?;

>>>>>>> af8aa68c
            current_nodes = Vec::<NodeKey>::new();
            let mut node_states = Vec::<NodeStateKey>::new();

            // This for loop is just getting the keys for states that need to be loaded.
            for node in &nodes {
                node_states.push(get_state_map_key(node, node.get_latest_epoch()?));
            }
            storage.batch_get::<HistoryNodeState>(node_states).await?;

            // Now that states are loaded in the cache, you can read and access them.
            // Note, the two for loops are needed because otherwise, you'd be accessing remote storage
            // individually for each node's state.
            for node in &nodes {
<<<<<<< HEAD
                for dir in 0..ARITY {
                    let child = node
                        .get_child_location_at_epoch::<S, H>(
=======
                if !prefixes_set.contains(&node.label) {
                    // Only continue to traverse nodes which are relevant prefixes to insertion_set
                    continue;
                }

                for dir in 0..ARITY {
                    let child = node
                        .get_child_at_epoch::<S, H>(
>>>>>>> af8aa68c
                            storage,
                            self.latest_epoch,
                            Direction::Some(dir),
                        )
                        .await?;
<<<<<<< HEAD
                    current_nodes.push(NodeKey(child));
=======

                    if child.dummy_marker == DummyChildState::Real {
                        current_nodes.push(NodeKey(child.location));
                    }
>>>>>>> af8aa68c
                }
            }
        }
        Ok(())
    }

    /// An azks is built both by the [crate::directory::Directory] and the auditor.
    /// However, both constructions have very minor differences, and the append_only_usage
    /// bool keeps track of this.
    pub async fn batch_insert_leaves_helper<S: V2Storage + Sync + Send, H: Hasher>(
        &mut self,
        storage: &S,
        insertion_set: Vec<(NodeLabel, H::Digest)>,
        append_only_usage: bool,
    ) -> Result<(), AkdError> {
        self.increment_epoch();
        self.preload_nodes_for_insertion::<S, H>(storage, insertion_set.clone())
            .await?;
        println!("***********************PRELOADED***************************");
        storage.log_metrics(log::Level::Info).await;
        let mut hash_q = KeyedPriorityQueue::<u64, i32>::new();
        let mut priorities: i32 = 0;
        let mut root_node = HistoryTreeNode::get_from_storage(storage, NodeKey(self.root)).await?;
        for (label, value) in insertion_set {
            let new_leaf_loc = self.num_nodes;

            let new_leaf = if append_only_usage {
                get_leaf_node_without_hashing::<H, S>(
                    storage,
                    label,
                    0,
                    value,
                    0,
                    self.latest_epoch,
                )
                .await?
            } else {
                get_leaf_node::<H, S>(storage, label, 0, value.as_ref(), 0, self.latest_epoch)
                    .await?
            };

            trace!("BEGIN insert leaf");
            root_node
                .insert_leaf::<_, H>(storage, new_leaf, self.latest_epoch, &mut self.num_nodes)
                .await?;
            trace!("END insert leaf");

            hash_q.push(new_leaf_loc, priorities);
            priorities -= 1;
        }

        println!("***********************PRIORITY QUEUE FILLED***************************");
        storage.log_metrics(log::Level::Info).await;
        println!("***********************************************************************");

        while !hash_q.is_empty() {
            let (next_node_loc, _) = hash_q
                .pop()
                .ok_or(AzksError::PopFromEmptyPriorityQueue(self.latest_epoch))?;

            let mut next_node: HistoryTreeNode =
                HistoryTreeNode::get_from_storage(storage, NodeKey(next_node_loc)).await?;

            next_node
                .update_hash::<_, H>(storage, self.latest_epoch)
                .await?;

            if !next_node.is_root() {
                match hash_q.entry(next_node.parent) {
                    Entry::Vacant(entry) => {
                        entry.set_priority(priorities);
                    }
                    Entry::Occupied(entry) => {
                        entry.set_priority(priorities);
                    }
                };

                priorities -= 1;
            }
        }
        Ok(())
    }

    /// Returns the Merkle membership proof for the trie as it stood at epoch
    // Assumes the verifier has access to the root at epoch
    pub async fn get_membership_proof<S: V2Storage + Sync + Send, H: Hasher>(
        &self,
        storage: &S,
        label: NodeLabel,
        epoch: u64,
    ) -> Result<MembershipProof<H>, AkdError> {
        let (pf, _) = self
            .get_membership_proof_and_node(storage, label, epoch)
            .await?;
        Ok(pf)
    }

    /// In a compressed trie, the proof consists of the longest prefix
    /// of the label that is included in the trie, as well as its children, to show that
    /// none of the children is equal to the given label.
    pub async fn get_non_membership_proof<S: V2Storage + Sync + Send, H: Hasher>(
        &self,
        storage: &S,
        label: NodeLabel,
        epoch: u64,
    ) -> Result<NonMembershipProof<H>, AkdError> {
        let (longest_prefix_membership_proof, lcp_node_id) = self
            .get_membership_proof_and_node(storage, label, epoch)
            .await?;
        let lcp_node: HistoryTreeNode =
            HistoryTreeNode::get_from_storage(storage, NodeKey(lcp_node_id)).await?;
        let longest_prefix = lcp_node.label;
        let mut longest_prefix_children_labels = [NodeLabel::new(0, 0); ARITY];
        let mut longest_prefix_children_values = [H::hash(&[]); ARITY];
        let state = lcp_node.get_state_at_epoch(storage, epoch).await?;

        for (i, child) in state.child_states.iter().enumerate() {
            let unwrapped_child: HistoryTreeNode =
                HistoryTreeNode::get_from_storage(storage, NodeKey(child.location)).await?;
            longest_prefix_children_labels[i] = unwrapped_child.label;
            longest_prefix_children_values[i] = unwrapped_child
                .get_value_without_label_at_epoch::<_, H>(storage, epoch)
                .await?;
        }
        Ok(NonMembershipProof {
            label,
            longest_prefix,
            longest_prefix_children_labels,
            longest_prefix_children_values,
            longest_prefix_membership_proof,
        })
    }

    /// An append-only proof for going from `start_epoch` to `end_epoch` consists of roots of subtrees
    /// the azks tree that remain unchanged from `start_epoch` to `end_epoch` and the leaves inserted into the
    /// tree after `start_epoch` and  up until `end_epoch`.
    /// If there is no errors, this function returns an `Ok` result, containing the
    ///  append-only proof and otherwise, it returns a [errors::AkdError].
    ///
    /// **RESTRICTIONS**: Note that `start_epoch` and `end_epoch` are valid only when the following are true
    /// * `start_epoch` <= `end_epoch`
    /// * `start_epoch` and `end_epoch` are both existing epochs of this AZKS
    pub async fn get_append_only_proof<S: V2Storage + Sync + Send, H: Hasher>(
        &self,
        storage: &S,
        start_epoch: u64,
        end_epoch: u64,
    ) -> Result<AppendOnlyProof<H>, AkdError> {
        // Suppose the epochs start_epoch and end_epoch exist in the set.
        // This function should return the proof that nothing was removed/changed from the tree
        // between these epochs.
        let node = HistoryTreeNode::get_from_storage(storage, NodeKey(self.root)).await?;
        let (unchanged, leaves) = self
            .get_append_only_proof_helper::<_, H>(storage, node, start_epoch, end_epoch)
            .await?;
        Ok(AppendOnlyProof {
            inserted: leaves,
            unchanged_nodes: unchanged,
        })
    }

    #[async_recursion]
    async fn get_append_only_proof_helper<S: V2Storage + Sync + Send, H: Hasher>(
        &self,
        storage: &S,
        node: HistoryTreeNode,
        start_epoch: u64,
        end_epoch: u64,
    ) -> Result<AppendOnlyHelper<H::Digest>, AkdError> {
        let mut unchanged = Vec::<(NodeLabel, H::Digest)>::new();
        let mut leaves = Vec::<(NodeLabel, H::Digest)>::new();
        if node.get_latest_epoch()? <= start_epoch {
            if node.is_root() {
                // this is the case where the root is unchanged since the last epoch
                return Ok((unchanged, leaves));
            }

            unchanged.push((
                node.label,
                node.get_value_without_label_at_epoch::<_, H>(storage, node.get_latest_epoch()?)
                    .await?,
            ));
            return Ok((unchanged, leaves));
        }
        if node.get_birth_epoch() > end_epoch {
            // really you shouldn't even be here. Later do error checking
            return Ok((unchanged, leaves));
        }
        if node.is_leaf() {
            leaves.push((
                node.label,
                node.get_value_without_label_at_epoch::<_, H>(storage, node.get_latest_epoch()?)
                    .await?,
            ));
        } else {
            for child_node_state in node
                .get_state_at_epoch(storage, end_epoch)
                .await?
                .child_states
                .iter()
                .map(|x| x.clone())
            {
                if child_node_state.dummy_marker == DummyChildState::Dummy {
                    continue;
                } else {
                    let child_node = HistoryTreeNode::get_from_storage(
                        storage,
                        NodeKey(child_node_state.location),
                    )
                    .await?;
                    let mut rec_output = self
                        .get_append_only_proof_helper::<_, H>(
                            storage,
                            child_node,
                            start_epoch,
                            end_epoch,
                        )
                        .await?;
                    unchanged.append(&mut rec_output.0);
                    leaves.append(&mut rec_output.1);
                }
            }
        }
        Ok((unchanged, leaves))
    }

    // FIXME: these functions below should be moved into higher-level API
    /// Gets the root hash for this azks
    pub async fn get_root_hash<S: V2Storage + Sync + Send, H: Hasher>(
        &self,
        storage: &S,
    ) -> Result<H::Digest, HistoryTreeNodeError> {
        self.get_root_hash_at_epoch::<_, H>(storage, self.get_latest_epoch())
            .await
    }

    /// Gets the root hash of the tree at a epoch.
    /// Since this is accessing the root node and the root node exists at all epochs that
    /// the azks does, this would never be called at an epoch before the birth of the root node.
    pub async fn get_root_hash_at_epoch<S: V2Storage + Sync + Send, H: Hasher>(
        &self,
        storage: &S,
        epoch: u64,
    ) -> Result<H::Digest, HistoryTreeNodeError> {
        let root_node: HistoryTreeNode =
            HistoryTreeNode::get_from_storage(storage, NodeKey(self.root)).await?;
        root_node.get_value_at_epoch::<_, H>(storage, epoch).await
    }

    /// Gets the latest epoch of this azks. If an update aka epoch transition
    /// is in progress, this should return the most recent completed epoch.
    pub fn get_latest_epoch(&self) -> u64 {
        self.latest_epoch
    }

    fn increment_epoch(&mut self) {
        let epoch = self.latest_epoch + 1;
        self.latest_epoch = epoch;
    }

    /// This function returns the node location for the node whose label is the longest common
    /// prefix for the queried label. It also returns a membership proof for said label.
    /// This is meant to be used in both, getting membership proofs and getting non-membership proofs.
    pub async fn get_membership_proof_and_node<S: V2Storage + Sync + Send, H: Hasher>(
        &self,
        storage: &S,
        label: NodeLabel,
        epoch: u64,
    ) -> Result<(MembershipProof<H>, u64), AkdError> {
        let mut parent_labels = Vec::<NodeLabel>::new();
        let mut sibling_labels = Vec::<[NodeLabel; ARITY - 1]>::new();
        let mut sibling_hashes = Vec::<[H::Digest; ARITY - 1]>::new();
        let mut dirs = Vec::<Direction>::new();
        let mut curr_node: HistoryTreeNode =
            HistoryTreeNode::get_from_storage(storage, NodeKey(self.root)).await?;
        let mut dir = curr_node.label.get_dir(label);
        let mut equal = label == curr_node.label;
        let mut prev_node = 0;
        while !equal && dir.is_some() {
            dirs.push(dir);
            parent_labels.push(curr_node.label);
            prev_node = curr_node.location;
            let curr_state = curr_node.get_state_at_epoch(storage, epoch).await?;
            let mut labels = [NodeLabel::new(0, 0); ARITY - 1];
            let mut hashes = [H::hash(&[0u8]); ARITY - 1];
            let mut count = 0;
            let direction = dir.ok_or(AkdError::NoDirectionError)?;
            let next_state = curr_state.get_child_state_in_dir(direction);
            if next_state.dummy_marker == DummyChildState::Dummy {
                break;
            }
            for i in 0..ARITY {
                if i != dir.ok_or(AkdError::NoDirectionError)? {
                    labels[count] = curr_state.child_states[i].label;
                    hashes[count] = to_digest::<H>(&curr_state.child_states[i].hash_val).unwrap();
                    count += 1;
                }
            }
            sibling_labels.push(labels);
            sibling_hashes.push(hashes);
            let new_curr_node: HistoryTreeNode = HistoryTreeNode::get_from_storage(
                storage,
                NodeKey(
                    curr_node
                        .get_child_location_at_epoch::<_, H>(storage, epoch, dir)
                        .await?,
                ),
            )
            .await?;
            curr_node = new_curr_node;
            dir = curr_node.label.get_dir(label);
            equal = label == curr_node.label;
        }
        if !equal {
            let new_curr_node: HistoryTreeNode =
                HistoryTreeNode::get_from_storage(storage, NodeKey(prev_node)).await?;
            curr_node = new_curr_node;

            parent_labels.pop();
            sibling_labels.pop();
            sibling_hashes.pop();
            dirs.pop();
        }

        let hash_val = curr_node
            .get_value_without_label_at_epoch::<_, H>(storage, epoch)
            .await?;

        Ok((
            MembershipProof::<H> {
                label: curr_node.label,
                hash_val,
                parent_labels,
                sibling_labels,
                sibling_hashes,
                dirs,
            },
            prev_node,
        ))
    }
}

type AppendOnlyHelper<D> = (Vec<(NodeLabel, D)>, Vec<(NodeLabel, D)>);

#[cfg(test)]
mod tests {
    use super::*;
    use crate::{
        auditor::verify_append_only,
        client::{verify_membership, verify_nonmembership},
        storage::memory::AsyncInMemoryDatabase,
    };
    use rand::{rngs::OsRng, seq::SliceRandom, RngCore};
    use winter_crypto::hashers::Blake3_256;
    use winter_math::fields::f128::BaseElement;

    type Blake3 = Blake3_256<BaseElement>;
    type Blake3Digest = <Blake3_256<winter_math::fields::f128::BaseElement> as Hasher>::Digest;

    #[tokio::test]
    async fn test_batch_insert_basic() -> Result<(), AkdError> {
        let mut rng = OsRng;
        let num_nodes = 10;
        let db = AsyncInMemoryDatabase::new();
        let mut azks1 = Azks::new::<_, Blake3>(&db).await?;

        let mut insertion_set: Vec<(NodeLabel, Blake3Digest)> = vec![];

        for _ in 0..num_nodes {
            let node = NodeLabel::random(&mut rng);
            let mut input = [0u8; 32];
            rng.fill_bytes(&mut input);
            let val = Blake3::hash(&input);
            insertion_set.push((node, val));
            azks1.insert_leaf::<_, Blake3>(&db, node, val).await?;
        }

        let db2 = AsyncInMemoryDatabase::new();
        let mut azks2 = Azks::new::<_, Blake3>(&db2).await?;

        azks2
            .batch_insert_leaves::<_, Blake3>(&db2, insertion_set)
            .await?;

        assert_eq!(
            azks1.get_root_hash::<_, Blake3>(&db).await?,
            azks2.get_root_hash::<_, Blake3>(&db2).await?,
            "Batch insert doesn't match individual insert"
        );

        Ok(())
    }

    #[tokio::test]
    async fn test_insert_permuted() -> Result<(), AkdError> {
        let num_nodes = 10;
        let mut rng = OsRng;
        let db = AsyncInMemoryDatabase::new();
        let mut azks1 = Azks::new::<_, Blake3>(&db).await?;
        let mut insertion_set: Vec<(NodeLabel, Blake3Digest)> = vec![];

        for _ in 0..num_nodes {
            let node = NodeLabel::random(&mut rng);
            let mut input = [0u8; 32];
            rng.fill_bytes(&mut input);
            let input = Blake3Digest::new(input);
            insertion_set.push((node, input));
            azks1.insert_leaf::<_, Blake3>(&db, node, input).await?;
        }

        // Try randomly permuting
        insertion_set.shuffle(&mut rng);

        let db2 = AsyncInMemoryDatabase::new();
        let mut azks2 = Azks::new::<_, Blake3>(&db2).await?;

        azks2
            .batch_insert_leaves::<_, Blake3>(&db2, insertion_set)
            .await?;

        assert_eq!(
            azks1.get_root_hash::<_, Blake3>(&db).await?,
            azks2.get_root_hash::<_, Blake3>(&db2).await?,
            "Batch insert doesn't match individual insert"
        );

        Ok(())
    }

    #[tokio::test]
    async fn test_membership_proof_permuted() -> Result<(), AkdError> {
        let num_nodes = 10;
        let mut rng = OsRng;

        let mut insertion_set: Vec<(NodeLabel, Blake3Digest)> = vec![];

        for _ in 0..num_nodes {
            let node = NodeLabel::random(&mut rng);
            let mut input = [0u8; 32];
            rng.fill_bytes(&mut input);
            let input = Blake3Digest::new(input);
            insertion_set.push((node, input));
        }

        // Try randomly permuting
        insertion_set.shuffle(&mut rng);
        let db = AsyncInMemoryDatabase::new();
        let mut azks = Azks::new::<_, Blake3>(&db).await?;
        azks.batch_insert_leaves::<_, Blake3>(&db, insertion_set.clone())
            .await?;

        let proof = azks
            .get_membership_proof(&db, insertion_set[0].0, 1)
            .await?;

        verify_membership::<Blake3>(azks.get_root_hash::<_, Blake3>(&db).await?, &proof)?;

        Ok(())
    }

    #[tokio::test]
    async fn test_membership_proof_failing() -> Result<(), AkdError> {
        let num_nodes = 10;
        let mut rng = OsRng;

        let mut insertion_set: Vec<(NodeLabel, Blake3Digest)> = vec![];

        for _ in 0..num_nodes {
            let node = NodeLabel::random(&mut rng);
            let mut input = [0u8; 32];
            rng.fill_bytes(&mut input);
            let input = Blake3Digest::new(input);
            insertion_set.push((node, input));
        }

        // Try randomly permuting
        insertion_set.shuffle(&mut rng);
        let db = AsyncInMemoryDatabase::new();
        let mut azks = Azks::new::<_, Blake3>(&db).await?;
        azks.batch_insert_leaves::<_, Blake3>(&db, insertion_set.clone())
            .await?;

        let mut proof = azks
            .get_membership_proof(&db, insertion_set[0].0, 1)
            .await?;
        let hash_val = Blake3::hash(&[0u8]);
        proof = MembershipProof::<Blake3> {
            label: proof.label,
            hash_val,
            sibling_hashes: proof.sibling_hashes,
            sibling_labels: proof.sibling_labels,
            parent_labels: proof.parent_labels,
            dirs: proof.dirs,
        };
        assert!(
            !verify_membership::<Blake3>(azks.get_root_hash::<_, Blake3>(&db).await?, &proof)
                .is_ok(),
            "Membership proof does verifies, despite being wrong"
        );

        Ok(())
    }

    #[tokio::test]
    async fn test_membership_proof_intermediate() -> Result<(), AkdError> {
        let db = AsyncInMemoryDatabase::new();
        let mut insertion_set: Vec<(NodeLabel, Blake3Digest)> = vec![];
        insertion_set.push((NodeLabel::new(0b0, 64), Blake3::hash(&[])));
        insertion_set.push((NodeLabel::new(0b1 << 63, 64), Blake3::hash(&[])));
        insertion_set.push((NodeLabel::new(0b11 << 62, 64), Blake3::hash(&[])));
        insertion_set.push((NodeLabel::new(0b01 << 62, 64), Blake3::hash(&[])));
        insertion_set.push((NodeLabel::new(0b111 << 61, 64), Blake3::hash(&[])));
        let mut azks = Azks::new::<_, Blake3>(&db).await?;
        azks.batch_insert_leaves::<_, Blake3>(&db, insertion_set)
            .await?;
        let search_label = NodeLabel::new(0b1111 << 60, 64);
        let proof = azks.get_non_membership_proof(&db, search_label, 1).await?;
        assert!(
            verify_nonmembership::<Blake3>(azks.get_root_hash::<_, Blake3>(&db).await?, &proof)?,
            "Nonmembership proof does not verify"
        );
        Ok(())
    }

    #[tokio::test]
    async fn test_nonmembership_proof() -> Result<(), AkdError> {
        let num_nodes = 10;
        let mut rng = OsRng;

        let mut insertion_set: Vec<(NodeLabel, Blake3Digest)> = vec![];

        for _ in 0..num_nodes {
            let node = NodeLabel::random(&mut rng);
            let mut input = [0u8; 32];
            rng.fill_bytes(&mut input);
            let input = Blake3Digest::new(input);
            insertion_set.push((node, input));
        }
        let db = AsyncInMemoryDatabase::new();
        let mut azks = Azks::new::<_, Blake3>(&db).await?;
        let search_label = insertion_set[num_nodes - 1].0;
        azks.batch_insert_leaves::<_, Blake3>(
            &db,
            insertion_set.clone()[0..num_nodes - 1].to_vec(),
        )
        .await?;
        let proof = azks.get_non_membership_proof(&db, search_label, 1).await?;

        assert!(
            verify_nonmembership::<Blake3>(azks.get_root_hash::<_, Blake3>(&db).await?, &proof)?,
            "Nonmembership proof does not verify"
        );

        Ok(())
    }

    #[tokio::test]
    async fn test_append_only_proof_very_tiny() -> Result<(), AkdError> {
        let db = AsyncInMemoryDatabase::new();
        let mut azks = Azks::new::<_, Blake3>(&db).await?;

        let mut insertion_set_1: Vec<(NodeLabel, Blake3Digest)> = vec![];
        insertion_set_1.push((NodeLabel::new(0b0, 64), Blake3::hash(&[])));
        azks.batch_insert_leaves::<_, Blake3>(&db, insertion_set_1)
            .await?;
        let start_hash = azks.get_root_hash::<_, Blake3>(&db).await?;

        let mut insertion_set_2: Vec<(NodeLabel, Blake3Digest)> = vec![];
        insertion_set_2.push((NodeLabel::new(0b01 << 62, 64), Blake3::hash(&[])));

        azks.batch_insert_leaves::<_, Blake3>(&db, insertion_set_2)
            .await?;
        let end_hash = azks.get_root_hash::<_, Blake3>(&db).await?;

        let proof = azks.get_append_only_proof(&db, 1, 2).await?;

        verify_append_only::<Blake3>(proof, start_hash, end_hash).await?;
        Ok(())
    }

    #[tokio::test]
    async fn test_append_only_proof_tiny() -> Result<(), AkdError> {
        let db = AsyncInMemoryDatabase::new();
        let mut azks = Azks::new::<_, Blake3>(&db).await?;

        let mut insertion_set_1: Vec<(NodeLabel, Blake3Digest)> = vec![];
        insertion_set_1.push((NodeLabel::new(0b0, 64), Blake3::hash(&[])));
        insertion_set_1.push((NodeLabel::new(0b1 << 63, 64), Blake3::hash(&[])));
        azks.batch_insert_leaves::<_, Blake3>(&db, insertion_set_1)
            .await?;
        let start_hash = azks.get_root_hash::<_, Blake3>(&db).await?;

        let mut insertion_set_2: Vec<(NodeLabel, Blake3Digest)> = vec![];
        insertion_set_2.push((NodeLabel::new(0b01 << 62, 64), Blake3::hash(&[])));
        insertion_set_2.push((NodeLabel::new(0b111 << 61, 64), Blake3::hash(&[])));

        azks.batch_insert_leaves::<_, Blake3>(&db, insertion_set_2)
            .await?;
        let end_hash = azks.get_root_hash::<_, Blake3>(&db).await?;

        let proof = azks.get_append_only_proof(&db, 1, 2).await?;

        verify_append_only::<Blake3>(proof, start_hash, end_hash).await?;
        Ok(())
    }

    #[tokio::test]
    async fn test_append_only_proof() -> Result<(), AkdError> {
        let num_nodes = 10;
        let mut rng = OsRng;

        let mut insertion_set_1: Vec<(NodeLabel, Blake3Digest)> = vec![];

        for _ in 0..num_nodes {
            let node = NodeLabel::random(&mut rng);
            let mut input = [0u8; 32];
            rng.fill_bytes(&mut input);
            let input = Blake3Digest::new(input);
            insertion_set_1.push((node, input));
        }

        let db = AsyncInMemoryDatabase::new();
        let mut azks = Azks::new::<_, Blake3>(&db).await?;
        azks.batch_insert_leaves::<_, Blake3>(&db, insertion_set_1.clone())
            .await?;

        let start_hash = azks.get_root_hash::<_, Blake3>(&db).await?;

        let mut insertion_set_2: Vec<(NodeLabel, Blake3Digest)> = vec![];

        for _ in 0..num_nodes {
            let node = NodeLabel::random(&mut rng);
            let mut input = [0u8; 32];
            rng.fill_bytes(&mut input);
            let input = Blake3Digest::new(input);
            insertion_set_2.push((node, input));
        }

        azks.batch_insert_leaves::<_, Blake3>(&db, insertion_set_2.clone())
            .await?;

        let mut insertion_set_3: Vec<(NodeLabel, Blake3Digest)> = vec![];

        for _ in 0..num_nodes {
            let node = NodeLabel::random(&mut rng);
            let mut input = [0u8; 32];
            rng.fill_bytes(&mut input);
            let input = Blake3Digest::new(input);
            insertion_set_3.push((node, input));
        }

        azks.batch_insert_leaves::<_, Blake3>(&db, insertion_set_3.clone())
            .await?;

        let end_hash = azks.get_root_hash::<_, Blake3>(&db).await?;

        let proof = azks.get_append_only_proof(&db, 1, 3).await?;

        verify_append_only::<Blake3>(proof, start_hash, end_hash).await?;
        Ok(())
    }
}<|MERGE_RESOLUTION|>--- conflicted
+++ resolved
@@ -123,16 +123,6 @@
     async fn preload_nodes_for_insertion<S: V2Storage + Sync + Send, H: Hasher>(
         &self,
         storage: &S,
-<<<<<<< HEAD
-        _insertion_set: Vec<(NodeLabel, H::Digest)>,
-    ) -> Result<(), AkdError> {
-        let preload_depth = 10;
-        println!("-------------- preload depth = {} -------", preload_depth);
-        let mut current_nodes = vec![NodeKey(self.root)];
-        for _ in 0..preload_depth {
-            let nodes =
-                HistoryTreeNode::batch_get_from_storage(storage, current_nodes.clone()).await?;
-=======
         insertion_set: Vec<(NodeLabel, H::Digest)>,
     ) -> Result<(), AkdError> {
         let mut current_nodes = vec![NodeKey(self.root)];
@@ -145,11 +135,10 @@
                 .as_ref(),
         );
 
-        while current_nodes.len() > 0 {
+        while !current_nodes.is_empty() {
             let nodes =
                 HistoryTreeNode::batch_get_from_storage(storage, current_nodes.clone()).await?;
 
->>>>>>> af8aa68c
             current_nodes = Vec::<NodeKey>::new();
             let mut node_states = Vec::<NodeStateKey>::new();
 
@@ -163,11 +152,6 @@
             // Note, the two for loops are needed because otherwise, you'd be accessing remote storage
             // individually for each node's state.
             for node in &nodes {
-<<<<<<< HEAD
-                for dir in 0..ARITY {
-                    let child = node
-                        .get_child_location_at_epoch::<S, H>(
-=======
                 if !prefixes_set.contains(&node.label) {
                     // Only continue to traverse nodes which are relevant prefixes to insertion_set
                     continue;
@@ -176,20 +160,15 @@
                 for dir in 0..ARITY {
                     let child = node
                         .get_child_at_epoch::<S, H>(
->>>>>>> af8aa68c
                             storage,
                             self.latest_epoch,
                             Direction::Some(dir),
                         )
                         .await?;
-<<<<<<< HEAD
-                    current_nodes.push(NodeKey(child));
-=======
 
                     if child.dummy_marker == DummyChildState::Real {
                         current_nodes.push(NodeKey(child.location));
                     }
->>>>>>> af8aa68c
                 }
             }
         }
