// Copyright (c) Facebook, Inc. and its affiliates.
//
// This source code is licensed under the MIT license found in the
// LICENSE file in the root directory of this source tree.

use std::fmt::Error;

use crate::{
    errors::HistoryTreeNodeError,
    history_tree_node::{NodeType, *},
};
use crate::{history_tree_node::HistoryTreeNode, node_state::*, ARITY, *};
use crypto::Hasher;

use keyed_priority_queue::{Entry, KeyedPriorityQueue};
use queues::*;

pub struct Azks<H: Hasher> {
    root: usize,
    latest_epoch: u64,
    epochs: Vec<u64>,
    tree_nodes: Vec<HistoryTreeNode<H>>, // This also needs to include a VRF key to actually compute
                                         // labels but need to figure out how we want to instantiate.
                                         // For now going to assume that the inserted leaves come with unique labels.
}

#[derive(Debug)]
pub struct MembershipProof<H: Hasher> {
    label: NodeLabel,
    hash_val: H::Digest,
    parent_labels: Vec<NodeLabel>,
    sibling_labels: Vec<[NodeLabel; ARITY - 1]>,
    sibling_hashes: Vec<[H::Digest; ARITY - 1]>,
    dirs: Vec<Direction>,
}

#[derive(Debug)]
pub struct NonMembershipProof<H: Hasher> {
    label: NodeLabel,
    longest_prefix: NodeLabel,
    longest_prefix_children_labels: [NodeLabel; ARITY],
    longest_prefix_children_values: [H::Digest; ARITY],
    longest_prefix_membership_proof: MembershipProof<H>,
}

#[derive(Debug)]
pub struct AppendOnlyProof<H: Hasher> {
    inserted: Vec<(NodeLabel, H::Digest)>,
    unchanged_nodes: Vec<(NodeLabel, H::Digest)>,
}

impl<H: Hasher> Azks<H> {
    pub fn new() -> Self {
        let root = get_empty_root::<H>(Option::Some(0));
        let latest_epoch = 0;
        let mut epochs = vec![latest_epoch];
        let mut tree_nodes = vec![root];
        Azks {
            root: 0,
            latest_epoch,
            epochs,
            tree_nodes,
        }
    }

    pub fn insert_leaf(&mut self, label: NodeLabel, value: H::Digest) -> Result<(), SeemlessError> {
        // Calls insert_single_leaf on the root node and updates the root and tree_nodes
        // if self.latest_epoch != 0 {
        self.increment_epoch();
        // }
        let mut new_leaf = get_leaf_node::<H>(label, 0, value.as_ref(), 0, self.latest_epoch);
        let mut tree_repr = self.tree_nodes.clone();
        let (_, tree_repr) = self.tree_nodes[self.root].insert_single_leaf(
            new_leaf,
            self.latest_epoch,
            tree_repr,
        )?;
        self.tree_nodes = tree_repr;
        Ok(())
    }

    pub fn batch_insert_leaves(
        &mut self,
        insertion_set: Vec<(NodeLabel, H::Digest)>,
    ) -> Result<(), SeemlessError> {
        self.batch_insert_leaves_helper(insertion_set, false)
    }

    pub fn batch_insert_leaves_helper(
        &mut self,
        insertion_set: Vec<(NodeLabel, H::Digest)>,
        append_only_usage: bool,
    ) -> Result<(), SeemlessError> {
        // let original_len = self.tree_nodes.len();
        // if self.latest_epoch != 0 {
        self.increment_epoch();
        // }
        let mut hash_q = KeyedPriorityQueue::<usize, i32>::new();
        let mut priorities: i32 = 0;
        for insertion_elt in insertion_set {
            let new_leaf_loc = self.tree_nodes.len();
            let mut new_leaf = get_leaf_node::<H>(
                insertion_elt.0,
                0,
                insertion_elt.1.as_ref(),
                0,
                self.latest_epoch,
            );
            if append_only_usage {
                new_leaf = get_leaf_node_without_hashing::<H>(
                    insertion_elt.0,
                    0,
                    insertion_elt.1,
                    0,
                    self.latest_epoch,
                );
            }
            let mut tree_repr = self.tree_nodes.clone();
            let (new_node, tree_repr_updated) = self.tree_nodes[self.root]
                .insert_single_leaf_without_hash(new_leaf, self.latest_epoch, tree_repr)?;

            self.tree_nodes = tree_repr_updated.clone();

            hash_q.push(new_leaf_loc, priorities);
            priorities -= 1;
        }

        while (!hash_q.is_empty()) {
            let (next_node_loc, _) = hash_q
                .pop()
                .ok_or(AzksError::PopFromEmptyPriorityQueue(self.latest_epoch))
                .unwrap();
            let mut next_node = self.tree_nodes[next_node_loc].clone();
            let mut tree_repr = self.tree_nodes.clone();
            let tree_repr = next_node.update_hash(self.latest_epoch, tree_repr)?;
            self.tree_nodes = tree_repr.clone();
            if !next_node.is_root() {
                match hash_q.entry(next_node.parent) {
                    Entry::Vacant(entry) => entry.set_priority(priorities),
                    Entry::Occupied(entry) => {
                        entry.set_priority(priorities);
                    }
                };

                priorities -= 1;
            }
        }
        // if self.latest_epoch == 0 {
        // self.increment_epoch();
        // }
        Ok(())
    }

    pub fn get_membership_proof(&self, label: NodeLabel, epoch: u64) -> MembershipProof<H> {
        // Regular Merkle membership proof for the trie as it stood at epoch
        // Assumes the verifier as access to the root at epoch
        let (pf, _) = self.get_membership_proof_and_node(label, epoch);
        pf
    }

    pub fn get_non_membership_proof(&self, label: NodeLabel, epoch: u64) -> NonMembershipProof<H> {
        // In a compressed trie, the proof consists of the longest prefix
        // of the label that is included in the trie, as well as its children, to show that
        // none of the children is equal to the given label.
        /*
        pub struct NonMembershipProof<H: Hasher> {
            label: NodeLabel,
            longest_prefix: NodeLabel,
            longest_prefix_children_labels: [NodeLabel; ARITY],
            longest_prefix_children_values: [H::Digest; ARITY],
            longest_prefix_membership_proof: MembershipProof<H>,
        }
        */

        let (membership_pf, lcp_node_id) = self.get_membership_proof_and_node(label, epoch);

        let (longest_prefix_membership_proof, lcp_node_id) =
            self.get_membership_proof_and_node(label, epoch);
        let lcp_node = self.tree_nodes[lcp_node_id].clone();
        let longest_prefix = lcp_node.label;
        let mut longest_prefix_children_labels = [NodeLabel::new(0, 0); ARITY];
        let mut longest_prefix_children_values = [H::hash(&[]); ARITY];
        let children = lcp_node
            .get_state_at_epoch(epoch)
            .unwrap()
            .child_states
            .iter()
            .map(|x| self.tree_nodes[x.location].clone());
        for (i, child) in children.enumerate() {
            longest_prefix_children_labels[i] = child.label;
            longest_prefix_children_values[i] =
                child.get_value_without_label_at_epoch(epoch).unwrap();
        }
        NonMembershipProof {
            label,
            longest_prefix,
            longest_prefix_children_labels,
            longest_prefix_children_values,
            longest_prefix_membership_proof,
        }
    }

    pub fn get_append_only_proof(&self, start_epoch: u64, end_epoch: u64) -> AppendOnlyProof<H> {
        // Suppose the epochs start_epoch and end_epoch exist in the set.
        // This function should return the proof that nothing was removed/changed from the tree
        // between these epochs.
        let (unchanged, leaves) = get_append_only_proof_helper(
            self.tree_nodes[self.root].clone(),
            start_epoch,
            end_epoch,
            self.tree_nodes.clone(),
        );
        AppendOnlyProof {
            inserted: leaves,
            unchanged_nodes: unchanged,
        }
        // unimplemented!()
    }

    pub fn get_consecutive_append_only_proof(&self, start_epoch: u64) -> AppendOnlyProof<H> {
        // Suppose the epochs start_epoch and start_epoch+1 exist in the set.
        // This function should return the proof that nothing was removed/changed from the tree
        // between these epochs.
        unimplemented!()
    }

    // FIXME: these functions below should be moved into higher-level API

    pub fn get_root_hash(&self) -> Result<H::Digest, HistoryTreeNodeError> {
        self.get_root_hash_at_epoch(self.get_latest_epoch())
    }

    pub fn get_root_hash_at_epoch(&self, epoch: u64) -> Result<H::Digest, HistoryTreeNodeError> {
        self.tree_nodes[self.root].get_value_at_epoch(epoch)
    }

    pub fn get_latest_epoch(&self) -> u64 {
        self.latest_epoch
    }

    pub fn verify_membership(
        &self,
        root_hash: H::Digest,
        epoch: u64,
        proof: MembershipProof<H>,
    ) -> bool {
        let hash_val = H::merge(&[proof.hash_val, hash_label::<H>(proof.label)]);
        let mut sibling_hashes = proof.sibling_hashes.clone();
        let mut parent_labels = proof.parent_labels.clone();
        let mut dirs = proof.dirs;
        let mut final_hash = hash_val;
        for i in 0..parent_labels.len() {
            let hashes = sibling_hashes.pop().unwrap();
            let dir = dirs.pop().unwrap();
            let parent_label = parent_labels.pop().unwrap();
            final_hash = build_and_hash_layer::<H>(hashes, dir, final_hash, parent_label);
        }

        final_hash == root_hash
    }

    pub fn verify_nonmembership(
        &self,
        label: NodeLabel,
        root_hash: H::Digest,
        epoch: u64,
        proof: NonMembershipProof<H>,
    ) -> bool {
        /*
        pub struct NonMembershipProof<H: Hasher> {
            label: NodeLabel,
            longest_prefix: NodeLabel,
            longest_prefix_children_labels: [NodeLabel; ARITY],
            longest_prefix_children_values: [H::Digest; ARITY],
            longest_prefix_membership_proof: MembershipProof<H>,
        }
        */
        let mut verified = true;
        let mut lcp_hash = H::hash(&[]);
        let mut lcp_real = label;
        for i in 0..ARITY {
            let child_hash = H::merge(&[
                proof.longest_prefix_children_values[i],
                hash_label::<H>(proof.longest_prefix_children_labels[i]),
            ]);
            lcp_hash = H::merge(&[lcp_hash, child_hash]);
            lcp_real = lcp_real.get_longest_common_prefix(proof.longest_prefix_children_labels[i]);
        }
        // lcp_hash = H::merge(&[lcp_hash, hash_label::<H>(proof.longest_prefix)]);
        verified = verified && (lcp_hash == proof.longest_prefix_membership_proof.hash_val);
        assert!(verified, "lcp_hash != longest_prefix_hash");
        verified = verified
            && self.verify_membership(root_hash, epoch, proof.longest_prefix_membership_proof);
        assert!(verified, "membership_proof did not verify");
        // The audit must have checked that this node is indeed the lcp of its children.
        // So we can just check that one of the children's lcp is = the proof.longest_prefix
        verified = verified && (proof.longest_prefix == lcp_real);
        assert!(verified, "longest_prefix != lcp");
        verified
    }

    pub fn verify_append_only(
        &self,
        proof: AppendOnlyProof<H>,
        start_hash: H::Digest,
        end_hash: H::Digest,
    ) -> bool {
        let unchanged_nodes = proof.unchanged_nodes;
        let inserted = proof.inserted;
        let mut azks = Self::new();
<<<<<<< HEAD
        azks.batch_insert_leaves_helper(unchanged_nodes, true);
        let mut verified = azks.get_root_hash().unwrap() == start_hash;
        azks.batch_insert_leaves_helper(inserted, true);
=======
        azks.batch_insert_leaves(unchanged_nodes);
        let mut verified = azks.get_root_hash().unwrap() == start_hash;
        azks.batch_insert_leaves(inserted);
>>>>>>> 5a846a1a
        verified = verified && (azks.get_root_hash().unwrap() == end_hash);
        verified
    }

    fn increment_epoch(&mut self) {
        let epoch = self.latest_epoch + 1;
        self.latest_epoch = epoch;
        self.epochs.push(epoch);
    }

    pub fn get_membership_proof_and_node(
        &self,
        label: NodeLabel,
        epoch: u64,
    ) -> (MembershipProof<H>, usize) {
        // Regular Merkle membership proof for the trie as it stood at epoch
        // Assumes the verifier has access to the root hash at epoch
        /*pub struct MembershipProof<H: Hasher> {
            label: NodeLabel,
            hash_val: H::Digest,
            sibling_labels: Vec<NodeLabel>,
            sibling_hashes: Vec<H::Digest>,
        }*/
        let mut parent_labels = Vec::<NodeLabel>::new();
        let mut sibling_labels = Vec::<[NodeLabel; ARITY - 1]>::new();
        let mut sibling_hashes = Vec::<[H::Digest; ARITY - 1]>::new();
        let mut dirs = Vec::<Direction>::new();
        let mut curr_node = self.tree_nodes[self.root].clone();
        let mut dir = curr_node.label.get_dir(label);
        let mut equal = label == curr_node.label;
        let mut prev_node = 0;
        while !equal && dir.is_some() {
            dirs.push(dir);
            parent_labels.push(curr_node.label);
            prev_node = curr_node.location;
            let curr_state = curr_node.get_state_at_epoch(epoch).unwrap();
            let mut labels = [NodeLabel::new(0, 0); ARITY - 1];
            let mut hashes = [H::hash(&[0u8]); ARITY - 1];
            let mut count = 0;
            for i in 0..ARITY {
                if i != dir.unwrap() {
                    labels[count] = curr_state.child_states[i].label;
                    hashes[count] = curr_state.child_states[i].hash_val;
                    count += 1;
                }
            }
            sibling_labels.push(labels);
            sibling_hashes.push(hashes);
            curr_node = self.tree_nodes[curr_node.get_child_location_at_epoch(epoch, dir)].clone();
            dir = curr_node.label.get_dir(label);
            equal = label == curr_node.label;
        }
        if !equal {
            curr_node = self.tree_nodes[prev_node].clone();

            parent_labels.pop();
            sibling_labels.pop();
            sibling_hashes.pop();
            dirs.pop();
        }

        let hash_val = curr_node.get_value_without_label_at_epoch(epoch).unwrap();

        (
            MembershipProof::<H> {
                label: curr_node.label,
                hash_val,
                parent_labels,
                sibling_labels,
                sibling_hashes,
                dirs,
            },
            prev_node,
        )
    }
}

impl<H: Hasher> Default for Azks<H> {
    fn default() -> Self {
        Self::new()
    }
}

fn build_and_hash_layer<H: Hasher>(
    hashes: [H::Digest; ARITY - 1],
    dir: Direction,
    ancestor_hash: H::Digest,
    parent_label: NodeLabel,
) -> H::Digest {
    let direction = dir.unwrap();
    let mut hashes_as_vec = hashes.to_vec();
    hashes_as_vec.insert(direction, ancestor_hash);
    hash_layer::<H>(hashes_as_vec, parent_label)
}

fn hash_layer<H: Hasher>(hashes: Vec<H::Digest>, parent_label: NodeLabel) -> H::Digest {
    let mut new_hash = H::hash(&[]); //hash_label::<H>(parent_label);
    for child_hash in hashes.iter().take(ARITY) {
        new_hash = H::merge(&[new_hash, *child_hash]);
    }
    new_hash = H::merge(&[new_hash, hash_label::<H>(parent_label)]);
    new_hash
}

type AppendOnlyHelper<D> = (Vec<(NodeLabel, D)>, Vec<(NodeLabel, D)>);

fn get_append_only_proof_helper<H: Hasher>(
    node: HistoryTreeNode<H>,
    start_epoch: u64,
    end_epoch: u64,
    tree_nodes: Vec<HistoryTreeNode<H>>,
) -> AppendOnlyHelper<H::Digest> {
    let mut unchanged = Vec::<(NodeLabel, H::Digest)>::new();
    let mut leaves = Vec::<(NodeLabel, H::Digest)>::new();
    if node.get_latest_epoch().unwrap() <= start_epoch {
<<<<<<< HEAD
        // if node.is_root() {
        //     // this is the case where the root is unchanged since the last epoch
        //     return (unchanged, leaves);
        // }
=======
>>>>>>> 5a846a1a
        unchanged.push((
            node.label,
            node.get_value_without_label_at_epoch(node.get_latest_epoch().unwrap())
                .unwrap(),
        ));
<<<<<<< HEAD
        return (unchanged, leaves);
=======
>>>>>>> 5a846a1a
    }
    if node.get_birth_epoch() > end_epoch {
        // really you shouldn't even be here. Later do error checking
        return (unchanged, leaves);
    }
    if node.is_leaf() {
        leaves.push((
            node.label,
            node.get_value_without_label_at_epoch(node.get_latest_epoch().unwrap())
                .unwrap(),
        ));
    } else {
<<<<<<< HEAD
        for child_node in node
            .get_state_at_epoch(end_epoch)
            .unwrap()
            .child_states
            .iter()
            .map(|x| tree_nodes[x.location].clone())
        {
            // let child_node = tree_nodes[child.location].clone();
=======
        for child in node.get_state_at_epoch(end_epoch).unwrap().child_states {
            let child_node = tree_nodes[child.location].clone();
>>>>>>> 5a846a1a
            let (mut unchanged_rec, mut leaves_rec) = get_append_only_proof_helper(
                child_node,
                start_epoch,
                end_epoch,
                tree_nodes.clone(),
            );
            unchanged.append(&mut unchanged_rec);
            leaves.append(&mut leaves_rec);
        }
    }
    (unchanged, leaves)
    // unimplemented!()
}

#[cfg(test)]
mod tests {
    use super::*;
    use crypto::hashers::Blake3_256;
    use math::fields::f128::BaseElement;
    use rand::{rngs::OsRng, seq::SliceRandom, RngCore};

    type Blake3 = Blake3_256<BaseElement>;
    type Blake3Digest = <Blake3_256<math::fields::f128::BaseElement> as Hasher>::Digest; //Blake3_256<BaseElement>::Digest;

    #[test]
    fn test_batch_insert_basic() -> Result<(), HistoryTreeNodeError> {
        let num_nodes = 10;
        let mut rng = OsRng;

        let empty_hash = Blake3::hash(&[]);
        let non_empty_hash = Blake3::hash(&[0u8]);
        let non_empty_hash_hash = Blake3::hash(non_empty_hash.as_ref());
        let empty_hash_hash = Blake3::hash(empty_hash.as_ref());

        let label_1 = NodeLabel::new(0b0, 64);
        let label_2 = NodeLabel::new(0b01 << 62, 64);
        let label_3 = NodeLabel::new(0b1 << 63, 64);
        let label_4 = NodeLabel::new(0b11 << 62, 64);

        let leaf_hash_1 = Blake3::merge(&[
            Blake3::merge(&[empty_hash.clone(), empty_hash_hash.clone()]),
            hash_label::<Blake3>(label_1),
        ]);
        let leaf_hash_2 = Blake3::merge(&[
            Blake3::merge(&[empty_hash.clone(), empty_hash_hash.clone()]),
            hash_label::<Blake3>(label_2),
        ]);

        let interior_hash_1 = Blake3::merge(&[
            Blake3::merge(&[
                Blake3::merge(&[empty_hash.clone(), leaf_hash_1]),
                leaf_hash_2,
            ]),
            hash_label::<Blake3>(NodeLabel::new(0, 1)),
        ]);

        let leaf_hash_3 = Blake3::merge(&[
            Blake3::merge(&[empty_hash.clone(), empty_hash_hash.clone()]),
            hash_label::<Blake3>(label_3),
        ]);
        let leaf_hash_4 = Blake3::merge(&[
            Blake3::merge(&[empty_hash.clone(), non_empty_hash_hash.clone()]),
            hash_label::<Blake3>(label_4),
        ]);
        let leaf_hash_4_no_label =
            Blake3::merge(&[empty_hash.clone(), non_empty_hash_hash.clone()]);
        let leaf_hash_4_no_empty =
            Blake3::merge(&[non_empty_hash_hash.clone(), hash_label::<Blake3>(label_4)]);

        let interior_hash_2 = Blake3::merge(&[
            Blake3::merge(&[
                Blake3::merge(&[empty_hash.clone(), leaf_hash_3]),
                leaf_hash_4,
            ]),
            hash_label::<Blake3>(NodeLabel::new(1, 1)),
        ]);

        let mut azks1 = Azks::<Blake3>::new();
        let mut insertion_set: Vec<(NodeLabel, Blake3Digest)> = vec![];

        for _ in 0..num_nodes {
            let node = NodeLabel::random(&mut rng);
            let mut input = [0u8; 32];
            rng.fill_bytes(&mut input);
            let val = Blake3::hash(&input);
            insertion_set.push((node, val));
            azks1.insert_leaf(node, val).unwrap();
        }

        let mut azks2 = Azks::<Blake3>::new();

        azks2.batch_insert_leaves(insertion_set);

        assert_eq!(
            azks1.get_root_hash()?,
            azks2.get_root_hash()?,
            "Batch insert doesn't match individual insert"
        );

        Ok(())
    }
    #[test]
    fn test_insert_permuted() -> Result<(), HistoryTreeNodeError> {
        let num_nodes = 100;
        let mut rng = OsRng;

        let mut azks1 = Azks::<Blake3>::new();
        let mut insertion_set: Vec<(NodeLabel, Blake3Digest)> = vec![];

        for _ in 0..num_nodes {
            let node = NodeLabel::random(&mut rng);
            let mut input = [0u8; 32];
            rng.fill_bytes(&mut input);
            let input = Blake3Digest::new(input);
            insertion_set.push((node, input));
            azks1.insert_leaf(node, input).unwrap();
        }

        // Try randomly permuting
        insertion_set.shuffle(&mut rng);

        let mut azks2 = Azks::<Blake3>::new();

        azks2.batch_insert_leaves(insertion_set);

        assert_eq!(
            azks1.get_root_hash()?,
            azks2.get_root_hash()?,
            "Batch insert doesn't match individual insert"
        );

        Ok(())
    }

    #[test]
    fn test_membership_proof_permuted() -> Result<(), HistoryTreeNodeError> {
        let num_nodes = 100;
        let mut rng = OsRng;

        let mut insertion_set: Vec<(NodeLabel, Blake3Digest)> = vec![];

        for _ in 0..num_nodes {
            let node = NodeLabel::random(&mut rng);
            let mut input = [0u8; 32];
            rng.fill_bytes(&mut input);
            let input = Blake3Digest::new(input);
            insertion_set.push((node, input));
        }

        // Try randomly permuting
        insertion_set.shuffle(&mut rng);

        let mut azks = Azks::<Blake3>::new();
        azks.batch_insert_leaves(insertion_set.clone());

        let proof = azks.get_membership_proof(insertion_set[0].0, 1);

        assert!(
            azks.verify_membership(azks.get_root_hash()?, 1, proof),
            "Membership proof does not verify"
        );

        Ok(())
    }

    #[test]
    fn test_membership_proof_failing() -> Result<(), HistoryTreeNodeError> {
        let num_nodes = 1000;
        let mut rng = OsRng;

        let mut insertion_set: Vec<(NodeLabel, Blake3Digest)> = vec![];

        for _ in 0..num_nodes {
            let node = NodeLabel::random(&mut rng);
            let mut input = [0u8; 32];
            rng.fill_bytes(&mut input);
            let input = Blake3Digest::new(input);
            insertion_set.push((node, input));
        }

        // Try randomly permuting
        insertion_set.shuffle(&mut rng);

        let mut azks = Azks::<Blake3>::new();
        azks.batch_insert_leaves(insertion_set.clone());

        let mut proof = azks.get_membership_proof(insertion_set[0].0, 1);
        let hash_val = Blake3::hash(&[0u8]);
        proof = MembershipProof::<Blake3> {
            label: proof.label,
            hash_val,
            sibling_hashes: proof.sibling_hashes,
            sibling_labels: proof.sibling_labels,
            parent_labels: proof.parent_labels,
            dirs: proof.dirs,
        };
        assert!(
            !azks.verify_membership(azks.get_root_hash()?, 1, proof),
            "Membership proof does verifies, despite being wrong"
        );

        Ok(())
    }

    #[test]
    fn test_membership_proof_intermediate() -> Result<(), HistoryTreeNodeError> {
        let mut insertion_set: Vec<(NodeLabel, Blake3Digest)> = vec![];
        insertion_set.push((NodeLabel::new(0b0, 64), Blake3::hash(&[])));
        insertion_set.push((NodeLabel::new(0b1 << 63, 64), Blake3::hash(&[])));
        insertion_set.push((NodeLabel::new(0b11 << 62, 64), Blake3::hash(&[])));
        insertion_set.push((NodeLabel::new(0b01 << 62, 64), Blake3::hash(&[])));
        insertion_set.push((NodeLabel::new(0b111 << 61, 64), Blake3::hash(&[])));
        let mut azks = Azks::<Blake3>::new();
        azks.batch_insert_leaves(insertion_set);
        let search_label = NodeLabel::new(0b1111 << 60, 64);
        let proof = azks.get_non_membership_proof(search_label, 1);
        assert!(
            azks.verify_nonmembership(search_label, azks.get_root_hash()?, 1, proof),
            "Nonmembership proof does not verify"
        );
        Ok(())
    }

    #[test]
    fn test_nonmembership_proof() -> Result<(), HistoryTreeNodeError> {
        let num_nodes = 1000;
        let mut rng = OsRng;

        let mut insertion_set: Vec<(NodeLabel, Blake3Digest)> = vec![];

        for _ in 0..num_nodes {
            let node = NodeLabel::random(&mut rng);
            let mut input = [0u8; 32];
            rng.fill_bytes(&mut input);
            let input = Blake3Digest::new(input);
            insertion_set.push((node, input));
        }

        let mut azks = Azks::<Blake3>::new();
        let search_label = insertion_set[num_nodes - 1].0;
        azks.batch_insert_leaves(insertion_set.clone()[0..num_nodes - 1].to_vec());
        let proof = azks.get_non_membership_proof(search_label, 1);

        assert!(
            azks.verify_nonmembership(search_label, azks.get_root_hash()?, 1, proof),
            "Nonmembership proof does not verify"
        );

        Ok(())
    }

<<<<<<< HEAD
    #[test]
    fn test_append_only_proof_tiny() -> Result<(), HistoryTreeNodeError> {
        let mut azks = Azks::<Blake3>::new();

        let mut insertion_set_1: Vec<(NodeLabel, Blake3Digest)> = vec![];
        insertion_set_1.push((NodeLabel::new(0b0, 64), Blake3::hash(&[])));
        insertion_set_1.push((NodeLabel::new(0b1 << 63, 64), Blake3::hash(&[])));
        azks.batch_insert_leaves(insertion_set_1);
        let start_hash = azks.get_root_hash()?;

        let mut insertion_set_2: Vec<(NodeLabel, Blake3Digest)> = vec![];
        insertion_set_2.push((NodeLabel::new(0b01 << 62, 64), Blake3::hash(&[])));
        insertion_set_2.push((NodeLabel::new(0b111 << 61, 64), Blake3::hash(&[])));

        azks.batch_insert_leaves(insertion_set_2);
        let end_hash = azks.get_root_hash()?;

        let proof = azks.get_append_only_proof(1, 2);
=======
    // #[test]
    fn test_append_only_proof_tiny() -> Result<(), HistoryTreeNodeError> {
        let mut insertion_set_1: Vec<(NodeLabel, Blake3Digest)> = vec![];

        for i in 0..2 {
            let node = NodeLabel::new(i, 3);
            let mut input = [0u8; 32];
            let input = Blake3Digest::new(input);
            insertion_set_1.push((node, input));
        }

        let mut azks = Azks::<Blake3>::new();
        azks.batch_insert_leaves(insertion_set_1.clone());

        let start_hash = azks.get_root_hash()?;

        let mut insertion_set_2: Vec<(NodeLabel, Blake3Digest)> = vec![];

        for i in 2..4 {
            let node = NodeLabel::new(i, 3);
            let mut input = [0u8; 32];
            let input = Blake3Digest::new(input);
            insertion_set_2.push((node, input));
        }

        azks.batch_insert_leaves(insertion_set_2.clone());

        let end_hash = azks.get_root_hash()?;

        let proof = azks.get_append_only_proof(0, 1);
>>>>>>> 5a846a1a
        assert!(
            azks.verify_append_only(proof, start_hash, end_hash),
            "Append only proof did not verify!"
        );
        Ok(())
    }

<<<<<<< HEAD
    #[test]
    fn test_append_only_proof() -> Result<(), HistoryTreeNodeError> {
        let num_nodes = 301;
=======
    // #[test]
    fn test_append_only_proof() -> Result<(), HistoryTreeNodeError> {
        let num_nodes = 5;
>>>>>>> 5a846a1a
        let mut rng = OsRng;

        let mut insertion_set_1: Vec<(NodeLabel, Blake3Digest)> = vec![];

        for _ in 0..num_nodes {
            let node = NodeLabel::random(&mut rng);
            let mut input = [0u8; 32];
            rng.fill_bytes(&mut input);
            let input = Blake3Digest::new(input);
            insertion_set_1.push((node, input));
        }

        let mut azks = Azks::<Blake3>::new();
        azks.batch_insert_leaves(insertion_set_1.clone());

        let start_hash = azks.get_root_hash()?;

        let mut insertion_set_2: Vec<(NodeLabel, Blake3Digest)> = vec![];

        for _ in 0..num_nodes {
            let node = NodeLabel::random(&mut rng);
            let mut input = [0u8; 32];
            rng.fill_bytes(&mut input);
            let input = Blake3Digest::new(input);
            insertion_set_2.push((node, input));
        }

        azks.batch_insert_leaves(insertion_set_2.clone());

<<<<<<< HEAD
        let mut insertion_set_3: Vec<(NodeLabel, Blake3Digest)> = vec![];

        for _ in 0..num_nodes {
            let node = NodeLabel::random(&mut rng);
            let mut input = [0u8; 32];
            rng.fill_bytes(&mut input);
            let input = Blake3Digest::new(input);
            insertion_set_3.push((node, input));
        }

        azks.batch_insert_leaves(insertion_set_3.clone());

        let end_hash = azks.get_root_hash()?;

        let proof = azks.get_append_only_proof(1, 3);
=======
        let end_hash = azks.get_root_hash()?;

        let proof = azks.get_append_only_proof(0, 1);
>>>>>>> 5a846a1a
        assert!(
            azks.verify_append_only(proof, start_hash, end_hash),
            "Append only proof did not verify!"
        );
        Ok(())
    }
}<|MERGE_RESOLUTION|>--- conflicted
+++ resolved
@@ -308,15 +308,10 @@
         let unchanged_nodes = proof.unchanged_nodes;
         let inserted = proof.inserted;
         let mut azks = Self::new();
-<<<<<<< HEAD
         azks.batch_insert_leaves_helper(unchanged_nodes, true);
         let mut verified = azks.get_root_hash().unwrap() == start_hash;
         azks.batch_insert_leaves_helper(inserted, true);
-=======
-        azks.batch_insert_leaves(unchanged_nodes);
-        let mut verified = azks.get_root_hash().unwrap() == start_hash;
-        azks.batch_insert_leaves(inserted);
->>>>>>> 5a846a1a
+
         verified = verified && (azks.get_root_hash().unwrap() == end_hash);
         verified
     }
@@ -432,22 +427,19 @@
     let mut unchanged = Vec::<(NodeLabel, H::Digest)>::new();
     let mut leaves = Vec::<(NodeLabel, H::Digest)>::new();
     if node.get_latest_epoch().unwrap() <= start_epoch {
-<<<<<<< HEAD
+
         // if node.is_root() {
         //     // this is the case where the root is unchanged since the last epoch
         //     return (unchanged, leaves);
         // }
-=======
->>>>>>> 5a846a1a
+
         unchanged.push((
             node.label,
             node.get_value_without_label_at_epoch(node.get_latest_epoch().unwrap())
                 .unwrap(),
         ));
-<<<<<<< HEAD
         return (unchanged, leaves);
-=======
->>>>>>> 5a846a1a
+
     }
     if node.get_birth_epoch() > end_epoch {
         // really you shouldn't even be here. Later do error checking
@@ -460,7 +452,6 @@
                 .unwrap(),
         ));
     } else {
-<<<<<<< HEAD
         for child_node in node
             .get_state_at_epoch(end_epoch)
             .unwrap()
@@ -468,11 +459,7 @@
             .iter()
             .map(|x| tree_nodes[x.location].clone())
         {
-            // let child_node = tree_nodes[child.location].clone();
-=======
-        for child in node.get_state_at_epoch(end_epoch).unwrap().child_states {
-            let child_node = tree_nodes[child.location].clone();
->>>>>>> 5a846a1a
+
             let (mut unchanged_rec, mut leaves_rec) = get_append_only_proof_helper(
                 child_node,
                 start_epoch,
@@ -724,7 +711,7 @@
         Ok(())
     }
 
-<<<<<<< HEAD
+
     #[test]
     fn test_append_only_proof_tiny() -> Result<(), HistoryTreeNodeError> {
         let mut azks = Azks::<Blake3>::new();
@@ -743,38 +730,7 @@
         let end_hash = azks.get_root_hash()?;
 
         let proof = azks.get_append_only_proof(1, 2);
-=======
-    // #[test]
-    fn test_append_only_proof_tiny() -> Result<(), HistoryTreeNodeError> {
-        let mut insertion_set_1: Vec<(NodeLabel, Blake3Digest)> = vec![];
-
-        for i in 0..2 {
-            let node = NodeLabel::new(i, 3);
-            let mut input = [0u8; 32];
-            let input = Blake3Digest::new(input);
-            insertion_set_1.push((node, input));
-        }
-
-        let mut azks = Azks::<Blake3>::new();
-        azks.batch_insert_leaves(insertion_set_1.clone());
-
-        let start_hash = azks.get_root_hash()?;
-
-        let mut insertion_set_2: Vec<(NodeLabel, Blake3Digest)> = vec![];
-
-        for i in 2..4 {
-            let node = NodeLabel::new(i, 3);
-            let mut input = [0u8; 32];
-            let input = Blake3Digest::new(input);
-            insertion_set_2.push((node, input));
-        }
-
-        azks.batch_insert_leaves(insertion_set_2.clone());
-
-        let end_hash = azks.get_root_hash()?;
-
-        let proof = azks.get_append_only_proof(0, 1);
->>>>>>> 5a846a1a
+
         assert!(
             azks.verify_append_only(proof, start_hash, end_hash),
             "Append only proof did not verify!"
@@ -782,15 +738,11 @@
         Ok(())
     }
 
-<<<<<<< HEAD
+
     #[test]
     fn test_append_only_proof() -> Result<(), HistoryTreeNodeError> {
         let num_nodes = 301;
-=======
-    // #[test]
-    fn test_append_only_proof() -> Result<(), HistoryTreeNodeError> {
-        let num_nodes = 5;
->>>>>>> 5a846a1a
+
         let mut rng = OsRng;
 
         let mut insertion_set_1: Vec<(NodeLabel, Blake3Digest)> = vec![];
@@ -820,7 +772,7 @@
 
         azks.batch_insert_leaves(insertion_set_2.clone());
 
-<<<<<<< HEAD
+
         let mut insertion_set_3: Vec<(NodeLabel, Blake3Digest)> = vec![];
 
         for _ in 0..num_nodes {
@@ -836,11 +788,7 @@
         let end_hash = azks.get_root_hash()?;
 
         let proof = azks.get_append_only_proof(1, 3);
-=======
-        let end_hash = azks.get_root_hash()?;
-
-        let proof = azks.get_append_only_proof(0, 1);
->>>>>>> 5a846a1a
+
         assert!(
             azks.verify_append_only(proof, start_hash, end_hash),
             "Append only proof did not verify!"
