--- conflicted
+++ resolved
@@ -9,12 +9,8 @@
 use crate::{
     errors::HistoryTreeNodeError,
     history_tree_node::*,
-<<<<<<< HEAD
     proof_structs::{AppendOnlyProof, MembershipProof, NonMembershipProof},
-    storage::{Storable, Storage},
-=======
     storage::{Storable, V2Storage},
->>>>>>> bad5481b
 };
 
 use crate::serialization::to_digest;
@@ -29,13 +25,10 @@
 
 use keyed_priority_queue::{Entry, KeyedPriorityQueue};
 
-<<<<<<< HEAD
+/// The default azks key
+pub const DEFAULT_AZKS_KEY: u8 = 1u8;
 /// An append-only zero knowledge set, the data structure used to efficiently implement
 /// a verifiable key directory.
-=======
-pub const DEFAULT_AZKS_KEY: u8 = 1u8;
-
->>>>>>> bad5481b
 #[derive(Debug, Serialize, Deserialize)]
 #[serde(bound = "")]
 pub struct Azks<H> {
@@ -45,17 +38,8 @@
     pub _h: PhantomData<H>,
 }
 
-<<<<<<< HEAD
-/// parameter is azks_id
-#[derive(Clone, Serialize, Deserialize, PartialEq, Eq, Hash)]
-pub struct AzksKey(pub(crate) [u8; 32]);
-
-impl<H: Hasher, S: Storage> Storable for Azks<H, S> {
-    type Key = AzksKey;
-=======
 impl<H: Hasher> Storable for Azks<H> {
     type Key = u8;
->>>>>>> bad5481b
 
     fn data_type() -> StorageType {
         StorageType::Azks
@@ -79,20 +63,10 @@
     }
 }
 
-<<<<<<< HEAD
-impl<H: Hasher + std::marker::Send, S: Storage + std::marker::Sync + std::marker::Send> Azks<H, S> {
-    /// Creates a new azks
-    pub async fn new<R: CryptoRng + RngCore>(storage: &S, rng: &mut R) -> Result<Self, AkdError> {
-        let mut azks_id: [u8; 32] = [0u8; 32];
-        rng.fill_bytes(&mut azks_id);
-
-        let root = get_empty_root::<H, S>(storage, &azks_id, Option::Some(0)).await?;
-=======
 impl<H: Hasher + Send + Sync> Azks<H> {
-    pub async fn new<S: V2Storage + Sync + Send>(storage: &S) -> Result<Self, SeemlessError> {
+  /// Creates a new azks  
+  pub async fn new<S: V2Storage + Sync + Send>(storage: &S) -> Result<Self, SeemlessError> {
         let root = get_empty_root::<H, S>(storage, Option::Some(0)).await?;
->>>>>>> bad5481b
-
         let azks = Azks {
             root: 0,
             latest_epoch: 0,
@@ -105,13 +79,9 @@
         Ok(azks)
     }
 
-<<<<<<< HEAD
     /// Inserts a single leaf and is only used for testing, since batching is more efficient.
     /// We just want to make sure batch insertions work correctly and this function is useful for that.
-    pub async fn insert_leaf(
-=======
     pub async fn insert_leaf<S: V2Storage + Sync + Send>(
->>>>>>> bad5481b
         &mut self,
         storage: &S,
         label: NodeLabel,
@@ -125,28 +95,14 @@
 
         let mut root_node = HistoryTreeNode::get_from_storage(storage, NodeKey(self.root)).await?;
         root_node
-<<<<<<< HEAD
-            .insert_leaf(
-                storage,
-                new_leaf,
-                &self.azks_id,
-                self.latest_epoch,
-                &mut self.num_nodes,
-            )
-=======
             .insert_single_leaf(storage, new_leaf, self.latest_epoch, &mut self.num_nodes)
->>>>>>> bad5481b
-            .await?;
-
-        Ok(())
-    }
-
-<<<<<<< HEAD
+            .await?;
+
+        Ok(())
+    }
+
     /// Insert a batch of new leaves
-    pub async fn batch_insert_leaves(
-=======
     pub async fn batch_insert_leaves<S: V2Storage + Sync + Send>(
->>>>>>> bad5481b
         &mut self,
         storage: &S,
         insertion_set: Vec<(NodeLabel, H::Digest)>,
@@ -155,14 +111,11 @@
             .await
     }
 
-<<<<<<< HEAD
+
     /// An azks is built both by the [crate::directory::Directory] and the auditor.
     /// However, both constructions have very minor differences, and the append_only_usage
     /// bool keeps track of this.
-    pub(crate) async fn batch_insert_leaves_helper(
-=======
     pub async fn batch_insert_leaves_helper<S: V2Storage + Sync + Send>(
->>>>>>> bad5481b
         &mut self,
         storage: &S,
         insertion_set: Vec<(NodeLabel, H::Digest)>,
@@ -230,13 +183,9 @@
         Ok(())
     }
 
-<<<<<<< HEAD
     /// Returns the Merkle membership proof for the trie as it stood at epoch
     // Assumes the verifier has access to the root at epoch
-    pub async fn get_membership_proof(
-=======
     pub async fn get_membership_proof<S: V2Storage + Sync + Send>(
->>>>>>> bad5481b
         &self,
         storage: &S,
         label: NodeLabel,
@@ -248,14 +197,10 @@
         Ok(pf)
     }
 
-<<<<<<< HEAD
     /// In a compressed trie, the proof consists of the longest prefix
     /// of the label that is included in the trie, as well as its children, to show that
     /// none of the children is equal to the given label.
-    pub async fn get_non_membership_proof(
-=======
     pub async fn get_non_membership_proof<S: V2Storage + Sync + Send>(
->>>>>>> bad5481b
         &self,
         storage: &S,
         label: NodeLabel,
@@ -288,7 +233,6 @@
         })
     }
 
-<<<<<<< HEAD
     /// An append-only proof for going from `start_epoch` to `end_epoch` consists of roots of subtrees
     /// the azks tree that remain unchanged from `start_epoch` to `end_epoch` and the leaves inserted into the
     /// tree after `start_epoch` and  up until `end_epoch`.
@@ -298,10 +242,7 @@
     /// **RESTRICTIONS**: Note that `start_epoch` and `end_epoch` are valid only when the following are true
     /// * `start_epoch` <= `end_epoch`
     /// * `start_epoch` and `end_epoch` are both existing epochs of this AZKS
-    pub async fn get_append_only_proof(
-=======
     pub async fn get_append_only_proof<S: V2Storage + Sync + Send>(
->>>>>>> bad5481b
         &self,
         storage: &S,
         start_epoch: u64,
@@ -380,42 +321,20 @@
         Ok((unchanged, leaves))
     }
 
-<<<<<<< HEAD
     // FIXME: these functions below should be moved into higher-level API
     /// Gets the root hash for this azks
-    pub async fn get_root_hash(&self, storage: &S) -> Result<H::Digest, HistoryTreeNodeError> {
-=======
-    pub async fn get_consecutive_append_only_proof<S: V2Storage + Sync + Send>(
-        &self,
-        storage: &S,
-        start_epoch: u64,
-    ) -> Result<AppendOnlyProof<H>, SeemlessError> {
-        // Suppose the epochs start_epoch and start_epoch+1 exist in the set.
-        // This function should return the proof that nothing was removed/changed from the tree
-        // between these epochs.
-        self.get_append_only_proof(storage, start_epoch, start_epoch + 1)
-            .await
-    }
-
-    // FIXME: these functions below should be moved into higher-level API
-
     pub async fn get_root_hash<S: V2Storage + Sync + Send>(
         &self,
         storage: &S,
     ) -> Result<H::Digest, HistoryTreeNodeError> {
->>>>>>> bad5481b
         self.get_root_hash_at_epoch(storage, self.get_latest_epoch())
             .await
     }
 
-<<<<<<< HEAD
     /// Gets the root hash of the tree at a epoch.
     /// Since this is accessing the root node and the root node exists at all epochs that
     /// the azks does, this would never be called at an epoch before the birth of the root node.
-    pub async fn get_root_hash_at_epoch(
-=======
     pub async fn get_root_hash_at_epoch<S: V2Storage + Sync + Send>(
->>>>>>> bad5481b
         &self,
         storage: &S,
         epoch: u64,
@@ -436,14 +355,11 @@
         self.latest_epoch = epoch;
     }
 
-<<<<<<< HEAD
+
     /// This function returns the node location for the node whose label is the longest common
     /// prefix for the queried label. It also returns a membership proof for said label.
     /// This is meant to be used in both, getting membership proofs and getting non-membership proofs.
-    pub async fn get_membership_proof_and_node(
-=======
     pub async fn get_membership_proof_and_node<S: V2Storage + Sync + Send>(
->>>>>>> bad5481b
         &self,
         storage: &S,
         label: NodeLabel,
@@ -520,14 +436,6 @@
             prev_node,
         ))
     }
-<<<<<<< HEAD
-
-    /// Gets the ID associated with this azks.
-    pub fn get_azks_id(&self) -> [u8; 32] {
-        self.azks_id
-    }
-=======
->>>>>>> bad5481b
 }
 
 type AppendOnlyHelper<D> = (Vec<(NodeLabel, D)>, Vec<(NodeLabel, D)>);
@@ -548,12 +456,7 @@
     type Blake3Digest = <Blake3_256<winter_math::fields::f128::BaseElement> as Hasher>::Digest;
 
     #[actix_rt::test]
-<<<<<<< HEAD
-    async fn test_batch_insert_basic() -> Result<(), AkdError> {
-        let num_nodes = 10;
-=======
     async fn test_batch_insert_basic() -> Result<(), SeemlessError> {
->>>>>>> bad5481b
         let mut rng = OsRng;
         let num_nodes = 10;
         let db = storage::V2FromV1StorageWrapper::new(AsyncInMemoryDatabase::new());
@@ -690,14 +593,8 @@
     }
 
     #[actix_rt::test]
-<<<<<<< HEAD
-    async fn test_membership_proof_intermediate() -> Result<(), AkdError> {
-        let mut rng = OsRng;
-        let db = AsyncInMemoryDatabase::new();
-=======
     async fn test_membership_proof_intermediate() -> Result<(), SeemlessError> {
         let db = storage::V2FromV1StorageWrapper::new(AsyncInMemoryDatabase::new());
->>>>>>> bad5481b
         let mut insertion_set: Vec<(NodeLabel, Blake3Digest)> = vec![];
         insertion_set.push((NodeLabel::new(0b0, 64), Blake3::hash(&[])));
         insertion_set.push((NodeLabel::new(0b1 << 63, 64), Blake3::hash(&[])));
@@ -745,16 +642,9 @@
     }
 
     #[actix_rt::test]
-<<<<<<< HEAD
-    async fn test_append_only_proof_very_tiny() -> Result<(), AkdError> {
-        let mut rng = OsRng;
-        let db = AsyncInMemoryDatabase::new();
-        let mut azks = Azks::<Blake3, AsyncInMemoryDatabase>::new(&db, &mut rng).await?;
-=======
     async fn test_append_only_proof_very_tiny() -> Result<(), SeemlessError> {
         let db = storage::V2FromV1StorageWrapper::new(AsyncInMemoryDatabase::new());
         let mut azks = Azks::<Blake3>::new(&db).await?;
->>>>>>> bad5481b
 
         let mut insertion_set_1: Vec<(NodeLabel, Blake3Digest)> = vec![];
         insertion_set_1.push((NodeLabel::new(0b0, 64), Blake3::hash(&[])));
@@ -774,16 +664,9 @@
     }
 
     #[actix_rt::test]
-<<<<<<< HEAD
-    async fn test_append_only_proof_tiny() -> Result<(), AkdError> {
-        let mut rng = OsRng;
-        let db = AsyncInMemoryDatabase::new();
-        let mut azks = Azks::<Blake3, AsyncInMemoryDatabase>::new(&db, &mut rng).await?;
-=======
     async fn test_append_only_proof_tiny() -> Result<(), SeemlessError> {
         let db = storage::V2FromV1StorageWrapper::new(AsyncInMemoryDatabase::new());
         let mut azks = Azks::<Blake3>::new(&db).await?;
->>>>>>> bad5481b
 
         let mut insertion_set_1: Vec<(NodeLabel, Blake3Digest)> = vec![];
         insertion_set_1.push((NodeLabel::new(0b0, 64), Blake3::hash(&[])));
