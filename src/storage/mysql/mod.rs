--- conflicted
+++ resolved
@@ -907,7 +907,6 @@
         let err = MySqlError::Driver(mysql_async::error::DriverError::FromRow { row: row.clone() });
         Err(err)
     }
-<<<<<<< HEAD
 
     fn get_cache_key(&self) -> (StorageType, u64) {
         let mut s = std::collections::hash_map::DefaultHasher::new();
@@ -932,8 +931,6 @@
             };
         (ty, s.finish())
     }
-=======
->>>>>>> eaf93518
 }
 
 trait StorageErrorWrappable<TErr> {
@@ -954,4 +951,24 @@
             Err(err) => Err(StorageError::SetError(err.to_string())),
         }
     }
+}
+
+trait StorageErrorWrappable<TErr> {
+    fn as_get<T>(result: Result<T, TErr>) -> Result<T, StorageError>;
+    fn as_set<T>(result: Result<T, TErr>) -> Result<T, StorageError>;
+}
+
+impl StorageErrorWrappable<MySqlError> for StorageError {
+    fn as_get<T>(result: Result<T, MySqlError>) -> Result<T, Self> {
+        match result {
+            Ok(t) => Ok(t),
+            Err(err) => Err(StorageError::GetError(err.to_string())),
+        }
+    }
+    fn as_set<T>(result: Result<T, MySqlError>) -> Result<T, Self> {
+        match result {
+            Ok(t) => Ok(t),
+            Err(err) => Err(StorageError::SetError(err.to_string())),
+        }
+    }
 }