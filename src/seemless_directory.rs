--- conflicted
+++ resolved
@@ -5,11 +5,9 @@
 use crate::append_only_zks::{AppendOnlyProof, NonMembershipProof};
 use crate::append_only_zks::{Azks, MembershipProof};
 use crate::errors::{SeemlessDirectoryError, SeemlessError};
-<<<<<<< HEAD
-
-=======
+
 use crate::history_tree_node::HistoryTreeNode;
->>>>>>> c7e91861
+
 use crate::node_state::NodeLabel;
 use crate::storage::{
     IdEnum::{self, *},
@@ -85,20 +83,16 @@
     proofs: Vec<UpdateProof<H>>,
 }
 
-<<<<<<< HEAD
+
 pub struct SeemlessDirectory<S: Storage<StorageEnum<H, S>>, H: Hasher> {
     azks_id: Vec<u8>,
-=======
-pub struct SeemlessDirectory<S: Storage<HistoryTreeNode<H, S>>, H: Hasher> {
-    azks: Azks<H, S>,
->>>>>>> c7e91861
     user_data: HashMap<Username, UserData>,
     current_epoch: u64,
     _s: PhantomData<S>,
     _h: PhantomData<H>,
 }
 
-<<<<<<< HEAD
+
 impl<S: Storage<StorageEnum<H, S>>, H: Hasher> SeemlessDirectory<S, H> {
     pub fn new() -> Result<Self, SeemlessError> {
         let mut rng: ThreadRng = thread_rng();
@@ -107,13 +101,6 @@
         StorageEnum::write_data(IdEnum::AzksId(azks_id), StorageEnum::Azks(azks.clone()))?;
         Ok(SeemlessDirectory {
             azks_id: azks_id.to_vec(),
-=======
-impl<S: Storage<HistoryTreeNode<H, S>>, H: Hasher> SeemlessDirectory<S, H> {
-    pub fn new() -> Result<Self, SeemlessError> {
-        let mut rng: ThreadRng = thread_rng();
-        Ok(SeemlessDirectory {
-            azks: Azks::<H, S>::new(&mut rng)?,
->>>>>>> c7e91861
             user_data: HashMap::<Username, UserData>::new(),
             current_epoch: 0,
             _s: PhantomData::<S>,
@@ -200,7 +187,7 @@
                 let existent_label = Self::get_nodelabel(&uname, false, current_version);
                 let non_existent_label = Self::get_nodelabel(&uname, true, current_version);
                 let marker_label = Self::get_nodelabel(&uname, false, marker_version);
-<<<<<<< HEAD
+              
                 let current_azks = StorageEnum::<H, S>::to_azks(StorageEnum::read_data(
                     "azks",
                     self.get_azks_id_enum(),
@@ -211,17 +198,6 @@
                     .get_non_membership_proof(non_existent_label, self.current_epoch)?;
                 let marker_proof =
                     current_azks.get_membership_proof(marker_label, self.current_epoch)?;
-=======
-                let existence_proof = self
-                    .azks
-                    .get_membership_proof(existent_label, self.current_epoch)?;
-                let freshness_proof = self
-                    .azks
-                    .get_non_membership_proof(non_existent_label, self.current_epoch)?;
-                let marker_proof = self
-                    .azks
-                    .get_membership_proof(marker_label, self.current_epoch)?;
->>>>>>> c7e91861
                 Ok(LookupProof {
                     epoch: self.current_epoch,
                     plaintext_value,
@@ -232,9 +208,6 @@
                 })
             }
         }
-        // unimplemented!()
-        // S::get("0".to_string()).unwrap();
-        // Ok(())
     }
 
     pub fn lookup_verify(
@@ -274,7 +247,7 @@
             ));
         }
         let marker_label = Self::get_nodelabel(&uname, false, marker_version);
-<<<<<<< HEAD
+
         if marker_label != marker_proof.label {
             return Err(SeemlessError::SeemlessDirectoryErr(
                 SeemlessDirectoryError::LookupVerificationErr(
@@ -293,17 +266,6 @@
             epoch,
             freshness_proof,
         )?;
-
-=======
-        assert!(marker_label != marker_proof.label);
-
-        self.azks
-            .verify_membership(root_node, epoch, existence_proof)?;
-        self.azks
-            .verify_membership(root_node, epoch, marker_proof)?;
-        self.azks
-            .verify_nonmembership(non_existence_label, root_node, epoch, freshness_proof)?;
->>>>>>> c7e91861
         Ok(())
     }
 
@@ -427,7 +389,7 @@
         let label_at_ep = Self::get_nodelabel(uname, false, *version);
         let prev_label_at_ep = Self::get_nodelabel(uname, true, *version);
 
-<<<<<<< HEAD
+
         let current_azks =
             StorageEnum::<H, S>::to_azks(StorageEnum::read_data("azks", self.get_azks_id_enum()))?;
 
@@ -436,11 +398,7 @@
             current_azks.get_membership_proof(prev_label_at_ep, epoch)?;
         let non_existence_before_ep =
             current_azks.get_non_membership_proof(label_at_ep, epoch - 1)?;
-=======
-        let existence_at_ep = self.azks.get_membership_proof(label_at_ep, epoch)?;
-        let previous_val_stale_at_ep = self.azks.get_membership_proof(prev_label_at_ep, epoch)?;
-        let non_existence_before_ep = self.azks.get_non_membership_proof(label_at_ep, epoch - 1)?;
->>>>>>> c7e91861
+
 
         let next_marker = Self::get_marker_version(*version) + 1;
         let final_marker = Self::get_marker_version(epoch);
@@ -449,12 +407,9 @@
 
         for ver in version + 1..(1 << next_marker) {
             let label_for_ver = Self::get_nodelabel(uname, false, ver);
-<<<<<<< HEAD
             let non_existence_of_ver =
                 current_azks.get_non_membership_proof(label_for_ver, epoch)?;
-=======
-            let non_existence_of_ver = self.azks.get_non_membership_proof(label_for_ver, epoch)?;
->>>>>>> c7e91861
+
             non_existence_of_next_few.push(non_existence_of_ver);
         }
 
@@ -463,12 +418,10 @@
         for marker_power in next_marker..final_marker + 1 {
             let ver = 1 << marker_power;
             let label_for_ver = Self::get_nodelabel(uname, false, ver);
-<<<<<<< HEAD
+          
             let non_existence_of_ver =
                 current_azks.get_non_membership_proof(label_for_ver, epoch)?;
-=======
-            let non_existence_of_ver = self.azks.get_non_membership_proof(label_for_ver, epoch)?;
->>>>>>> c7e91861
+
             non_existence_of_future_markers.push(non_existence_of_ver);
         }
 
@@ -509,7 +462,6 @@
                     format!("Label of user {:?}'s version {:?} at epoch {:?} does not match the one in the proof",
                     uname, version, epoch))));
         }
-<<<<<<< HEAD
         if !current_azks.verify_membership(root_hash, epoch, existence_at_ep)? {
             return Err(SeemlessError::SeemlessDirectoryErr(
                 SeemlessDirectoryError::KeyHistoryVerificationErr(format!(
@@ -530,21 +482,10 @@
             ));
         }
         if !current_azks.verify_nonmembership(
-=======
-        self.azks
-            .verify_membership(root_hash, epoch, existence_at_ep)?;
-
-        // Edge case here! We need to account for version = 1 where the previous version won't have a proof.
-        self.azks
-            .verify_membership(root_hash, epoch, previous_val_stale_at_ep)?;
-
-        self.azks.verify_nonmembership(
->>>>>>> c7e91861
             label_at_ep,
             root_hash,
             epoch - 1,
             non_existence_before_ep,
-<<<<<<< HEAD
         )? {
             return Err(SeemlessError::SeemlessDirectoryErr(
                 SeemlessDirectoryError::KeyHistoryVerificationErr(
@@ -552,9 +493,6 @@
                     uname, version, epoch-1))));
         }
 
-=======
-        )?;
->>>>>>> c7e91861
         let _next_marker = Self::get_marker_version(version) + 1;
         let _final_marker = Self::get_marker_version(epoch);
         // for (i, ver) in (version + 1..(1 << next_marker)).enumerate() {
