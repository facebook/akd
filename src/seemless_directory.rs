--- conflicted
+++ resolved
@@ -5,20 +5,9 @@
 use crate::append_only_zks::{AppendOnlyProof, NonMembershipProof};
 use crate::append_only_zks::{Azks, AzksKey, MembershipProof};
 use crate::errors::{SeemlessDirectoryError, SeemlessError};
-<<<<<<< HEAD
 use crate::history_tree_node::{NodeKey, HistoryTreeNode};
 use crate::node_state::NodeLabel;
 use crate::storage::{Storable, Storage};
-=======
-
-use crate::history_tree_node::HistoryTreeNode;
-
-use crate::node_state::NodeLabel;
-use crate::storage::{
-    IdEnum::{self, *},
-    Storage, StorageEnum,
-};
->>>>>>> 395cae5a
 use crypto::Hasher;
 use rand::{prelude::ThreadRng, thread_rng};
 use std::collections::HashMap;
@@ -89,12 +78,8 @@
     proofs: Vec<UpdateProof<H>>,
 }
 
-<<<<<<< HEAD
+
 pub struct SeemlessDirectory<S, H> {
-=======
-
-pub struct SeemlessDirectory<S: Storage<StorageEnum<H, S>>, H: Hasher> {
->>>>>>> 395cae5a
     azks_id: Vec<u8>,
     user_data: HashMap<Username, UserData>,
     current_epoch: u64,
@@ -102,21 +87,14 @@
     _h: PhantomData<H>,
 }
 
-<<<<<<< HEAD
+
 impl<S: Storage, H: Hasher> SeemlessDirectory<S, H> {
-=======
-
-impl<S: Storage<StorageEnum<H, S>>, H: Hasher> SeemlessDirectory<S, H> {
->>>>>>> 395cae5a
     pub fn new() -> Result<Self, SeemlessError> {
         let mut rng: ThreadRng = thread_rng();
         let azks = Azks::<H, S>::new(&mut rng)?;
         let azks_id = azks.get_azks_id();
-<<<<<<< HEAD
+
         Azks::store(AzksKey(azks_id.to_vec()), &azks)?;
-=======
-        StorageEnum::write_data(IdEnum::AzksId(azks_id), StorageEnum::Azks(azks.clone()))?;
->>>>>>> 395cae5a
         Ok(SeemlessDirectory {
             azks_id: azks_id.to_vec(),
             user_data: HashMap::<Username, UserData>::new(),
@@ -169,16 +147,9 @@
         let insertion_set = update_set.iter().map(|(x, y)| (*x, *y)).collect();
         // ideally the azks and the state would be updated together.
         // It may also make sense to have a temp version of the server's database
-<<<<<<< HEAD
         let mut current_azks = Azks::<H, S>::retrieve(AzksKey(self.azks_id.clone()))?;
         let output = current_azks.batch_insert_leaves(insertion_set);
         Azks::store(AzksKey(self.azks_id.clone()), &current_azks)?;
-=======
-        let mut current_azks =
-            StorageEnum::<H, S>::to_azks(StorageEnum::read_data("azks", self.get_azks_id_enum()))?;
-        let output = current_azks.batch_insert_leaves(insertion_set);
-        StorageEnum::write_data(self.get_azks_id_enum(), StorageEnum::Azks(current_azks))?;
->>>>>>> 395cae5a
         // Not sure how to remove clones from here?
         user_data_update_set.iter_mut().for_each(|(x, y)| {
             self.user_data.insert(x.clone(), y.clone());
@@ -211,15 +182,7 @@
                 let existent_label = Self::get_nodelabel(&uname, false, current_version);
                 let non_existent_label = Self::get_nodelabel(&uname, true, current_version);
                 let marker_label = Self::get_nodelabel(&uname, false, marker_version);
-<<<<<<< HEAD
                 let current_azks = Azks::<H, S>::retrieve(AzksKey(self.azks_id.clone()))?;
-=======
-              
-                let current_azks = StorageEnum::<H, S>::to_azks(StorageEnum::read_data(
-                    "azks",
-                    self.get_azks_id_enum(),
-                ))?;
->>>>>>> 395cae5a
                 let existence_proof =
                     current_azks.get_membership_proof(existent_label, self.current_epoch)?;
                 let freshness_proof = current_azks
@@ -244,14 +207,8 @@
         proof: LookupProof<H>,
     ) -> Result<(), SeemlessError> {
         let epoch = proof.epoch;
-<<<<<<< HEAD
+
         let node = HistoryTreeNode::<H, S>::retrieve(NodeKey(self.get_azks_id().to_vec(), 0))?;
-=======
-        let node = StorageEnum::<H, S>::to_node(StorageEnum::read_data(
-            "history_tree_node",
-            NodeLocation(self.get_azks_id(), 0),
-        ))?;
->>>>>>> 395cae5a
         let root_node = node.get_value_at_epoch(epoch)?;
         let plaintext_value = proof.plaintext_value;
         let _curr_value = H::hash(&Self::value_to_bytes(&plaintext_value));
@@ -279,7 +236,6 @@
             ));
         }
         let marker_label = Self::get_nodelabel(&uname, false, marker_version);
-<<<<<<< HEAD
         if marker_label != marker_proof.label {
             return Err(SeemlessError::SeemlessDirectoryErr(
                 SeemlessDirectoryError::LookupVerificationErr(
@@ -297,8 +253,7 @@
             epoch,
             freshness_proof,
         )?;
-=======
->>>>>>> 395cae5a
+
 
         if marker_label != marker_proof.label {
             return Err(SeemlessError::SeemlessDirectoryErr(
@@ -386,14 +341,6 @@
     /// HELPERS ///
 
     #[allow(unused)]
-<<<<<<< HEAD
-=======
-    fn get_azks_id_enum(&self) -> IdEnum {
-        IdEnum::AzksId(&self.azks_id)
-    }
-
-    #[allow(unused)]
->>>>>>> 395cae5a
     fn get_azks_id(&self) -> &[u8] {
         &self.azks_id
     }
@@ -444,23 +391,14 @@
         let label_at_ep = Self::get_nodelabel(uname, false, *version);
         let prev_label_at_ep = Self::get_nodelabel(uname, true, *version);
 
-<<<<<<< HEAD
+
         let current_azks = Azks::<H, S>::retrieve(AzksKey(self.azks_id.clone()))?;
-=======
-
-        let current_azks =
-            StorageEnum::<H, S>::to_azks(StorageEnum::read_data("azks", self.get_azks_id_enum()))?;
->>>>>>> 395cae5a
 
         let existence_at_ep = current_azks.get_membership_proof(label_at_ep, epoch)?;
         let previous_val_stale_at_ep =
             current_azks.get_membership_proof(prev_label_at_ep, epoch)?;
         let non_existence_before_ep =
             current_azks.get_non_membership_proof(label_at_ep, epoch - 1)?;
-<<<<<<< HEAD
-=======
-
->>>>>>> 395cae5a
 
         let next_marker = Self::get_marker_version(*version) + 1;
         let final_marker = Self::get_marker_version(epoch);
@@ -471,10 +409,7 @@
             let label_for_ver = Self::get_nodelabel(uname, false, ver);
             let non_existence_of_ver =
                 current_azks.get_non_membership_proof(label_for_ver, epoch)?;
-<<<<<<< HEAD
-=======
-
->>>>>>> 395cae5a
+          
             non_existence_of_next_few.push(non_existence_of_ver);
         }
 
@@ -483,15 +418,8 @@
         for marker_power in next_marker..final_marker + 1 {
             let ver = 1 << marker_power;
             let label_for_ver = Self::get_nodelabel(uname, false, ver);
-<<<<<<< HEAD
             let non_existence_of_ver =
                 current_azks.get_non_membership_proof(label_for_ver, epoch)?;
-=======
-          
-            let non_existence_of_ver =
-                current_azks.get_non_membership_proof(label_for_ver, epoch)?;
-
->>>>>>> 395cae5a
             non_existence_of_future_markers.push(non_existence_of_ver);
         }
 
@@ -520,12 +448,8 @@
         let existence_at_ep = proof.existence_at_ep;
         let previous_val_stale_at_ep = proof.previous_val_stale_at_ep;
 
-<<<<<<< HEAD
+
         let current_azks = Azks::<H, S>::retrieve(AzksKey(self.azks_id.clone()))?;
-=======
-        let current_azks =
-            StorageEnum::<H, S>::to_azks(StorageEnum::read_data("azks", self.get_azks_id_enum()))?;
->>>>>>> 395cae5a
 
         let non_existence_before_ep = proof.non_existence_before_ep;
         let root_hash = current_azks.get_root_hash_at_epoch(epoch)?;
