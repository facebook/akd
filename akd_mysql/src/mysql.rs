// Copyright (c) Facebook, Inc. and its affiliates.
//
// This source code is licensed under both the MIT license found in the
// LICENSE-MIT file in the root directory of this source tree and the Apache
// License, Version 2.0 found in the LICENSE-APACHE file in the root directory
// of this source tree.

//! This module implements operations for a simple asynchronized mysql database

use akd::errors::StorageError;
use akd::history_tree_node::{HistoryTreeNode, NodeKey};
use akd::node_state::NodeLabel;
use akd::storage::types::{
    AkdKey, DbRecord, KeyData, StorageType, ValueState, ValueStateRetrievalFlag,
};
use akd::storage::{Storable, Storage};
use akd::ARITY;
type LocalTransaction = akd::storage::transaction::Transaction;
use async_trait::async_trait;
use log::{debug, error, info, trace, warn};
use mysql_async::prelude::*;
use mysql_async::*;

use std::cmp::Ordering;
use std::collections::{HashMap, HashSet};
use std::convert::TryInto;
use std::process::Command;
use std::sync::Arc;
use tokio::time::{Duration, Instant};

type MySqlError = mysql_async::Error;

use akd::storage::timed_cache::*;

const TABLE_AZKS: &str = "azks";
const TABLE_HISTORY_TREE_NODES: &str = "history";
const TABLE_HISTORY_NODE_STATES: &str = "states";
const TABLE_USER: &str = "users";
const TEMP_IDS_TABLE: &str = "temp_ids_table";

const MAXIMUM_SQL_TIER_CONNECTION_TIMEOUT_SECS: u64 = 300;
const SQL_RECONNECTION_DELAY_SECS: u64 = 5;

const SELECT_AZKS_DATA: &str = "`epoch`, `num_nodes`";
const SELECT_HISTORY_TREE_NODE_DATA: &str =
    "`label_len`, `label_val`, `birth_epoch`, `last_epoch`, `parent_label_len`, `parent_label_val`, `node_type`";
const SELECT_HISTORY_NODE_STATE_DATA: &str =
    "`label_len`, `label_val`, `epoch`, `value`, `child_states`";
const SELECT_USER_DATA: &str =
    "`username`, `epoch`, `version`, `node_label_val`, `node_label_len`, `data`";

enum BatchMode {
    Full(mysql_async::Params),
    Partial(mysql_async::Params, usize),
    None,
}

// MySQL's max supported text size is 65535
// Of the prepared insert's below in this logic,
// we have a max-string size of 267 + N(190).
// Assuming 4b/char, we can work out an ABS
// max multi-row write for the prepared statement as
// (| 65535 | - | the constant parts |) / | the parts * depth | = ~ max depth of 343
// This is a conservative value of the estimate ^
// const MYSQL_EXTENDED_INSERT_DEPTH: usize = 1000; // note : migrated to Self::tunable_insert_depth

/*
    MySql documentation: https://docs.rs/mysql_async/0.23.1/mysql_async/
*/

/// Memory cache options for SQL query result caching
pub enum MySqlCacheOptions {
    /// Do not utilize any cache
    None,
    /// Utilize the default caching settings
    Default,
    /// Customize the caching options (cache item duration)
    Specific(std::time::Duration),
}

/// Represents an _asynchronous_ connection to a MySQL database
pub struct AsyncMySqlDatabase {
    opts: Opts,
    pool: Arc<tokio::sync::RwLock<Pool>>,
    is_healthy: Arc<tokio::sync::RwLock<bool>>,
    cache: Option<TimedCache>,
    trans: LocalTransaction,

    num_reads: Arc<tokio::sync::RwLock<u64>>,
    num_writes: Arc<tokio::sync::RwLock<u64>>,
    time_read: Arc<tokio::sync::RwLock<Duration>>,
    time_write: Arc<tokio::sync::RwLock<Duration>>,

    tunable_insert_depth: usize,
}

impl std::fmt::Display for AsyncMySqlDatabase {
    fn fmt(&self, f: &mut std::fmt::Formatter<'_>) -> std::fmt::Result {
        let db_str = match self.opts.db_name() {
            Some(db) => format!("Database {}", db),
            None => String::from(""),
        };
        let user_str = match self.opts.user() {
            Some(user) => format!(", User {}", user),
            None => String::from(""),
        };

        write!(
            f,
            "Connected to {}:{} ({}{})",
            self.opts.ip_or_hostname(),
            self.opts.tcp_port(),
            db_str,
            user_str
        )
    }
}

impl Clone for AsyncMySqlDatabase {
    fn clone(&self) -> Self {
        Self {
            opts: self.opts.clone(),
            pool: self.pool.clone(),
            is_healthy: self.is_healthy.clone(),
            cache: self.cache.clone(),
            trans: LocalTransaction::new(),

            num_reads: self.num_reads.clone(),
            num_writes: self.num_writes.clone(),
            time_read: self.time_read.clone(),
            time_write: self.time_write.clone(),

            tunable_insert_depth: self.tunable_insert_depth,
        }
    }
}

impl<'a> AsyncMySqlDatabase {
    /// Creates a new mysql database
    #[allow(unused)]
    pub async fn new<T: Into<String>>(
        endpoint: T,
        database: T,
        user: Option<T>,
        password: Option<T>,
        port: Option<u16>,
        cache_options: MySqlCacheOptions,
        depth: usize,
    ) -> Self {
        let dport = port.unwrap_or(3306u16);
        let mut builder = OptsBuilder::default()
            .ip_or_hostname(endpoint)
            .db_name(Option::from(database))
            .user(user)
            .pass(password)
            .tcp_port(dport);
        let opts: Opts = builder.into();

        #[allow(clippy::mutex_atomic)]
        let healthy = Arc::new(tokio::sync::RwLock::new(false));
        let pool = Self::new_connection_pool(&opts, &healthy).await.unwrap();

        let cache = match cache_options {
            MySqlCacheOptions::None => None,
            MySqlCacheOptions::Default => Some(TimedCache::new(None)),
            MySqlCacheOptions::Specific(timing) => Some(TimedCache::new(Some(timing))),
        };

        Self {
            opts,
            pool: Arc::new(tokio::sync::RwLock::new(pool)),
            is_healthy: healthy,
            cache,
            trans: LocalTransaction::new(),

            num_reads: Arc::new(tokio::sync::RwLock::new(0)),
            num_writes: Arc::new(tokio::sync::RwLock::new(0)),
            time_read: Arc::new(tokio::sync::RwLock::new(Duration::from_millis(0))),
            time_write: Arc::new(tokio::sync::RwLock::new(Duration::from_millis(0))),

            tunable_insert_depth: depth,
        }
    }

    /// Determine if the db connection is healthy at present
    pub async fn is_healthy(&self) -> bool {
        let is_healthy_guard = self.is_healthy.read().await;
        *is_healthy_guard
    }

    fn check_for_infra_error<T>(
        &self,
        result: core::result::Result<T, MySqlError>,
    ) -> core::result::Result<T, MySqlError> {
        match result {
            Err(err) => {
                let is_connection_infra_error: bool = match &err {
                    // In mysql_async v0.28.1 TLS errors moved to IoError. Thus we cannot use them here.
                    // TODO(eoz): Update error handling to take TLS errors into account.
                    MySqlError::Other(_) | MySqlError::Url(_) /* | mysql_async::IoError::Tls(_) */ => false,

                    MySqlError::Driver(_) | MySqlError::Io(_) | MySqlError::Server(_) => true,
                };

                // If error is due to infra error (e.g bad connection) refresh
                // connection pool in background. This allows current request to
                // finish (with err) while blocking subsequent requests until a
                // healthy connection is restored.
                if is_connection_infra_error {
                    let db = self.clone();
                    tokio::task::spawn(async move {
                        if let Err(err) = db.refresh_connection_pool().await {
                            error!("Error refreshing MySql connection pool: {:?}", err);
                        }
                    });
                }

                Err::<T, MySqlError>(err)
            }
            Ok(t) => Ok(t),
        }
    }

    async fn get_connection(&self) -> Result<mysql_async::Conn> {
        let mut connection = {
            if self.is_healthy().await {
                let connection_pool_guard = self.pool.read().await;
                connection_pool_guard.get_conn().await?
            } else {
                // Connection pool is currently unhealthy and queries are
                // disallowed. Connection pool is being async refreshed in
                // background and will soon become healthy, so no action required

                // fail the connection
                return Err(MySqlError::Driver(
                    mysql_async::DriverError::PoolDisconnected,
                ));
            }
        };

        // Ensure we are running in TRADITIONAL mysql mode. TRADITIONAL mysql
        // converts many warnings to errors, for example it will reject too
        // large blob entries instead of truncating them with a warning.
        // This is essential for our system, since SEE relies on all data in our
        // XDB being exactly what it wrote.
        connection
            .query_drop("SET SESSION sql_mode = 'TRADITIONAL'")
            .await?;
        Ok(connection)
    }

    // Occasionally our connection pool will become stale. This happens
    // e.g on DB master promotions during mysql upgrades. In these scenarios our
    // queries will begin to fail, and we will need to call this method to
    // "refresh" the pool.
    async fn refresh_connection_pool(&self) -> core::result::Result<(), StorageError> {
        {
            let mut is_healthy_guard = self.is_healthy.write().await;
            if !*is_healthy_guard {
                info!("Already refreshing MySql connection pool!");
                return Ok(());
            }

            *is_healthy_guard = false;
        }
        warn!("Refreshing MySql connection pool.");
        debug!("BEGIN refresh mysql connection pool");

        // Grab early write lock so no new queries can be initiated before
        // connection pool is refreshed.
        let mut connection_pool_guard = self.pool.write().await;
        let pool = Self::new_connection_pool(&self.opts, &self.is_healthy).await?;
        *connection_pool_guard = pool;

        debug!("END refresh mysql connection pool");
        Ok(())
    }

    async fn new_connection_pool(
        opts: &mysql_async::Opts,
        is_healthy: &Arc<tokio::sync::RwLock<bool>>,
    ) -> core::result::Result<mysql_async::Pool, StorageError> {
        let start = Instant::now();
        let mut attempts = 1;

        loop {
            let ip = opts.ip_or_hostname();
            let pool_options = opts.clone();
            let pool = Pool::new(pool_options);
            let conn = pool.get_conn().await;

            if let Ok(_conn) = conn {
                if let Ok(()) = Self::setup_database(_conn).await {
                    // set the healthy flag to true
                    let mut is_healthy_guard = is_healthy.write().await;
                    *is_healthy_guard = true;

                    return Ok(pool);
                }
            }

            if start.elapsed().as_secs() > MAXIMUM_SQL_TIER_CONNECTION_TIMEOUT_SECS {
                let message = format!(
                    "Unable to get a SQL connection to {} after {} attempts in {} seconds",
                    ip,
                    attempts,
                    start.elapsed().as_secs()
                );
                return Err(StorageError::Connection(message));
            }

            warn!(
                "Failed {:?} reconnection attempt(s) to MySQL database. Will retry in {} seconds",
                attempts, SQL_RECONNECTION_DELAY_SECS
            );

            tokio::time::sleep(tokio::time::Duration::from_secs(
                // TOKIO 0.2.X
                //tokio::time::sleep(tokio::time::Duration::from_secs( // TOKIO 1.X
                SQL_RECONNECTION_DELAY_SECS,
            ))
            .await;

            attempts += 1
        }
    }

    async fn setup_database(mut conn: mysql_async::Conn) -> core::result::Result<(), MySqlError> {
        let mut tx: mysql_async::Transaction<'_> =
            conn.start_transaction(TxOpts::default()).await?;
        // AZKS table
        let command = "CREATE TABLE IF NOT EXISTS `".to_owned()
            + TABLE_AZKS
            + "` (`key` SMALLINT UNSIGNED NOT NULL, `epoch` BIGINT UNSIGNED NOT NULL,"
            + " `num_nodes` BIGINT UNSIGNED NOT NULL, PRIMARY KEY (`key`))";
        tx.query_drop(command).await?;

        // History tree nodes table
        let command = "CREATE TABLE IF NOT EXISTS `".to_owned()
            + TABLE_HISTORY_TREE_NODES
            + "` (`label_len` INT UNSIGNED NOT NULL, `label_val` BIGINT UNSIGNED NOT NULL,"
            + "  `birth_epoch` BIGINT UNSIGNED NOT NULL,"
            + " `last_epoch` BIGINT UNSIGNED NOT NULL, `parent_label_len` INT UNSIGNED NOT NULL,"
            + " `parent_label_val` BIGINT UNSIGNED NOT NULL, `node_type` SMALLINT UNSIGNED NOT NULL,"
            + " PRIMARY KEY (`label_len`, `label_val`))";
        tx.query_drop(command).await?;

        // History node states table
        let command = "CREATE TABLE IF NOT EXISTS `".to_owned()
            + TABLE_HISTORY_NODE_STATES
            + "` (`label_len` INT UNSIGNED NOT NULL, `label_val` BIGINT UNSIGNED NOT NULL, "
            + " `epoch` BIGINT UNSIGNED NOT NULL, `value` VARBINARY(2000), `child_states` VARBINARY(2000),"
            + " PRIMARY KEY (`label_len`, `label_val`, `epoch`))";
        tx.query_drop(command).await?;

        // User data table
        let command = "CREATE TABLE IF NOT EXISTS `".to_owned()
            + TABLE_USER
            + "` (`username` VARCHAR(256) NOT NULL, `epoch` BIGINT UNSIGNED NOT NULL, `version` BIGINT UNSIGNED NOT NULL,"
            + " `node_label_val` BIGINT UNSIGNED NOT NULL, `node_label_len` INT UNSIGNED NOT NULL, `data` VARCHAR(2000),"
            + " PRIMARY KEY(`username`, `epoch`))";
        tx.query_drop(command).await?;

        // if we got here, we're good to commit. Transaction's will auto-rollback when memory freed if commit wasn't done.
        tx.commit().await?;
        Ok(())
    }

    /// Delete all the data in the tables
    pub async fn delete_data(&self) -> core::result::Result<(), MySqlError> {
        let mut conn = self.get_connection().await?;
        let mut tx = conn.start_transaction(TxOpts::default()).await?;

        let command = "DELETE FROM `".to_owned() + TABLE_AZKS + "`";
        tx.query_drop(command).await?;

        let command = "DELETE FROM `".to_owned() + TABLE_USER + "`";
        tx.query_drop(command).await?;

        let command = "DELETE FROM `".to_owned() + TABLE_HISTORY_NODE_STATES + "`";
        tx.query_drop(command).await?;

        let command = "DELETE FROM `".to_owned() + TABLE_HISTORY_TREE_NODES + "`";
        tx.query_drop(command).await?;

        tx.commit().await?;

        Ok(())
    }

    /// Drop all the tables
    pub async fn drop_tables(&self) -> core::result::Result<(), MySqlError> {
        let mut conn = self.get_connection().await?;
        let mut tx = conn.start_transaction(TxOpts::default()).await?;

        let command = "DROP TABLE IF EXISTS `".to_owned() + TABLE_AZKS + "`";
        tx.query_drop(command).await?;

        let command = "DROP TABLE IF EXISTS `".to_owned() + TABLE_USER + "`";
        tx.query_drop(command).await?;

        let command = "DROP TABLE IF EXISTS `".to_owned() + TABLE_HISTORY_NODE_STATES + "`";
        tx.query_drop(command).await?;

        let command = "DROP TABLE IF EXISTS `".to_owned() + TABLE_HISTORY_TREE_NODES + "`";
        tx.query_drop(command).await?;

        tx.commit().await?;

        Ok(())
    }

    /// Storage a record in the data layer
    async fn internal_set(
        &self,
        record: DbRecord,
        trans: Option<mysql_async::Transaction<'a>>,
    ) -> Result<()> {
        *(self.num_writes.write().await) += 1;

        debug!("BEGIN MySQL set");
        let tic = Instant::now();

        let statement_text = record.set_statement();
        let out = match trans {
            Some(mut tx) => match tx.exec_drop(statement_text, record.set_params()).await {
                Err(err) => Err(err),
                Ok(next_tx) => Ok(next_tx),
            },
            None => {
                let mut conn = self.get_connection().await?;
                if let Err(err) = conn.exec_drop(statement_text, record.set_params()).await {
                    Err(err)
                } else {
                    Ok(())
                }
            }
        };
        let result = self.check_for_infra_error(out)?;
        let toc = Instant::now() - tic;
        *(self.time_write.write().await) += toc;

        debug!("END MySQL set");
        Ok(result)
    }

    /// NOTE: This is assuming all of the DB records have been narrowed down to a single record type!
    async fn internal_batch_set(
        &self,
        records: Vec<DbRecord>,
        mut trans: mysql_async::Transaction<'a>,
    ) -> core::result::Result<mysql_async::Transaction<'a>, MySqlError> {
        if records.is_empty() {
            return Ok(trans);
        }

        *(self.num_writes.write().await) += records.len() as u64;

        debug!("BEGIN Computing mysql parameters");
        #[allow(clippy::needless_collect)]
        let chunked = records
            .chunks(self.tunable_insert_depth)
            .map(|batch| {
                if batch.is_empty() {
                    BatchMode::None
                } else if batch.len() < self.tunable_insert_depth {
                    BatchMode::Partial(DbRecord::set_batch_params(batch), batch.len())
                } else {
                    BatchMode::Full(DbRecord::set_batch_params(batch))
                }
            })
            .collect::<Vec<_>>();
        debug!("END Computing mysql parameters");

        debug!("BEGIN MySQL set batch");
        let head = &records[0];
        let statement = |i: usize| -> String {
            match &head {
                DbRecord::Azks(_) => DbRecord::set_batch_statement::<akd::append_only_zks::Azks>(i),
                DbRecord::HistoryNodeState(_) => {
                    DbRecord::set_batch_statement::<akd::node_state::HistoryNodeState>(i)
                }
                DbRecord::HistoryTreeNode(_) => DbRecord::set_batch_statement::<HistoryTreeNode>(i),
                DbRecord::ValueState(_) => {
                    DbRecord::set_batch_statement::<akd::storage::types::ValueState>(i)
                }
            }
        };

        let mut params = vec![];
        let mut fallout: Option<(mysql_async::Params, usize)> = None;
        for item in chunked {
            match item {
                BatchMode::Full(part) => params.push(part),
                BatchMode::Partial(part, count) => fallout = Some((part, count)),
                _ => {}
            }
        }

        let tic = Instant::now();

        debug!("MySQL batch - {} full inserts", params.len());
        // insert the batches of size = MYSQL_EXTENDED_INSERT_DEPTH
        if !params.is_empty() {
            let fill_statement = statement(self.tunable_insert_depth);
            let out = trans.exec_batch(fill_statement, params).await;
            self.check_for_infra_error(out)?;
        }

        // insert the remainder as a final statement
        if let Some((remainder, count)) = fallout {
            debug!("MySQL batch - remainder {} insert", count);
            let remainder_stmt = statement(count);
            let out = trans.exec_drop(remainder_stmt, remainder).await;
            self.check_for_infra_error(out)?;
        }

        let toc = Instant::now() - tic;
        *(self.time_write.write().await) += toc;
        debug!("END MySQL set batch");
        Ok(trans)
    }

    /// Create the test database
    #[allow(dead_code)]
    pub async fn create_test_db<T: Into<String>>(
        endpoint: T,
        user: Option<T>,
        password: Option<T>,
        port: Option<u16>,
    ) -> core::result::Result<(), MySqlError> {
        let dport = port.unwrap_or(3306u16);
        let builder = OptsBuilder::default()
            .ip_or_hostname(endpoint)
            .user(user)
            .pass(password)
            .tcp_port(dport);
        let opts: Opts = Opts::from(builder);
        let mut conn = Conn::new(opts).await?;
        conn.query_drop(r"CREATE DATABASE IF NOT EXISTS test_db")
            .await?;

        Ok(())
    }

    fn try_dockers() -> std::io::Result<std::process::Output> {
        let potential_docker_paths = vec![
            "/usr/local/bin/docker",
            "/usr/bin/docker",
            "/sbin/docker",
            "/bin/docker",
            "docker",
        ];

        let mut output = Err(std::io::Error::from_raw_os_error(2));

        for path in potential_docker_paths {
            output = Command::new(path)
                .args(["container", "ls", "-f", "name=akd-test-db"])
                .output();
            match &output {
                Ok(result) => {
                    if let (Ok(out), Ok(err)) = (
                        std::str::from_utf8(&result.stdout),
                        std::str::from_utf8(&result.stderr),
                    ) {
                        info!("Docker ls output\nSTDOUT: {}\nSTDERR: {}", out, err);
                    }
                    break;
                }
                Err(err) => {
                    warn!("Docker ls returned error \"{:?}\"\nTrying next possible docker command location", err);
                }
            }
        }

        output
    }

    /// Determine if the MySQL environment is available for execution (i.e. docker container is running)
    #[allow(dead_code)]
    pub fn test_guard() -> bool {
        let output = Self::try_dockers();

        // docker threw some kind of error running, assume down
        if let Ok(result) = output {
            // the result will look like
            //
            // CONTAINER ID   IMAGE          COMMAND                  CREATED         STATUS         PORTS                                                  NAMES
            // 4bd11d9e28f2   ecac195d15af   "docker-entrypoint.s…"   4 minutes ago   Up 4 minutes   33060/tcp, 0.0.0.0:8001->3306/tcp, :::8001->3306/tcp   seemless-test-db
            //
            // so there should be 2 output lines assuming all is successful and the container is running.

            let err = std::str::from_utf8(&result.stderr);
            if let Ok(error_message) = err {
                if !error_message.is_empty() {
                    error!("Error executing docker command: {}", error_message);
                }
            }

            let lines = std::str::from_utf8(&result.stdout).unwrap().lines().count();
            return lines >= 2;
        }

        // docker may have thrown an error, just fail
        false
    }
}

#[async_trait]
impl Storage for AsyncMySqlDatabase {
    async fn log_metrics(&self, level: log::Level) {
        if let Some(cache) = &self.cache {
            cache.log_metrics(level).await
        }

        self.trans.log_metrics(level).await;

        let mut tree_size = "Tree size: Query err".to_string();
        let mut node_state_size = "Node state count: Query err".to_string();
        let mut value_state_size = "Value state count: Query err".to_string();
        if let Ok(mut conn) = self.get_connection().await {
            let query_text = format!("SELECT COUNT(*) FROM {}", TABLE_HISTORY_TREE_NODES);
            if let Ok(results) = conn.query_iter(query_text).await {
                if let Ok(mapped) = results
                    .map_and_drop(|row| {
                        let count: u64 = mysql_async::from_row(row);
                        count
                    })
                    .await
                {
                    if let Some(count) = mapped.first() {
                        tree_size = format!("Tree size: {}", count);
                    }

                    let query_text =
                        format!("SELECT COUNT(`epoch`) FROM {}", TABLE_HISTORY_NODE_STATES);
                    if let Ok(results) = conn.query_iter(query_text).await {
                        if let Ok(mapped) = results
                            .map_and_drop(|row| {
                                let count: u64 = mysql_async::from_row(row);
                                count
                            })
                            .await
                        {
                            if let Some(count) = mapped.first() {
                                node_state_size = format!("Node state count: {}", count);
                            }

                            let query_text = format!("SELECT COUNT(`epoch`) FROM {}", TABLE_USER);
                            if let Ok(results) = conn.query_iter(query_text).await {
                                if let Ok(mapped) = results
                                    .map_and_drop(|row| {
                                        let count: u64 = mysql_async::from_row(row);
                                        count
                                    })
                                    .await
                                {
                                    if let Some(count) = mapped.first() {
                                        value_state_size = format!("Value state count: {}", count);
                                    }
                                }
                            }
                        }
                    }
                }
            }
        }

        let mut r = self.num_reads.write().await;
        let mut w = self.num_writes.write().await;
        let mut tr = self.time_read.write().await;
        let mut tw = self.time_write.write().await;

        let msg = format!(
            "MySQL writes: {}, MySQL reads: {}, Time read: {} s, Time write: {} s\n\t{}\n\t{}\n\t{}",
            *w,
            *r,
            (*tr).as_secs_f64(),
            (*tw).as_secs_f64(),
            tree_size,
            node_state_size,
            value_state_size,
        );

        *r = 0;
        *w = 0;
        *tr = Duration::from_millis(0);
        *tw = Duration::from_millis(0);

        match level {
            log::Level::Trace => trace!("{}", msg),
            log::Level::Debug => debug!("{}", msg),
            log::Level::Info => info!("{}", msg),
            log::Level::Warn => warn!("{}", msg),
            _ => error!("{}", msg),
        }
    }

    /// Start a transaction in the storage layer
    async fn begin_transaction(&mut self) -> bool {
        // disable the cache cleaning since we're in a write transaction
        // and will want to keep cache'd objects for the life of the transaction
        if let Some(cache) = &self.cache {
            cache.disable_clean().await;
        }

        self.trans.begin_transaction().await
    }

    /// Commit a transaction in the storage layer
    async fn commit_transaction(&mut self) -> core::result::Result<(), StorageError> {
        // The transaction is now complete (or reverted) and therefore we can re-enable
        // the cache cleaning status
        if let Some(cache) = &self.cache {
            cache.enable_clean().await;
        }

        // this retrieves all the trans operations, and "de-activates" the transaction flag
        let ops = self.trans.commit_transaction().await?;
        self.batch_set(ops).await
    }

    /// Rollback a transaction
    async fn rollback_transaction(&mut self) -> core::result::Result<(), StorageError> {
        // The transaction is being reverted and therefore we can re-enable
        // the cache cleaning status
        if let Some(cache) = &self.cache {
            cache.enable_clean().await;
        }

        self.trans.rollback_transaction().await
    }

    /// Retrieve a flag determining if there is a transaction active
    async fn is_transaction_active(&self) -> bool {
        self.trans.is_transaction_active().await
    }

    /// Storage a record in the data layer
    async fn set(&self, record: DbRecord) -> core::result::Result<(), StorageError> {
        // we're in a transaction, set the item in the transaction
        if self.is_transaction_active().await {
            self.trans.set(&record).await;
            return Ok(());
        }

        if let Some(cache) = &self.cache {
            cache.put(&record).await;
        }

        match self.internal_set(record, None).await {
            Ok(_) => Ok(()),
            Err(error) => Err(StorageError::SetData(error.to_string())),
        }
    }

    async fn batch_set(&self, records: Vec<DbRecord>) -> core::result::Result<(), StorageError> {
        if records.is_empty() {
            // nothing to do, save the cycles
            return Ok(());
        }

        // we're in a transaction, set the items in the transaction
        if self.is_transaction_active().await {
            for record in records.into_iter() {
                self.trans.set(&record).await;
            }
            return Ok(());
        }

        if let Some(cache) = &self.cache {
            let _ = cache.batch_put(&records).await;
        }

        // generate batches by type
        let mut groups = std::collections::HashMap::new();
        for record in records {
            match &record {
                DbRecord::Azks(_) => groups
                    .entry(StorageType::Azks)
                    .or_insert_with(Vec::new)
                    .push(record),
                DbRecord::HistoryNodeState(_) => groups
                    .entry(StorageType::HistoryNodeState)
                    .or_insert_with(Vec::new)
                    .push(record),
                DbRecord::HistoryTreeNode(_) => groups
                    .entry(StorageType::HistoryTreeNode)
                    .or_insert_with(Vec::new)
                    .push(record),
                DbRecord::ValueState(_) => groups
                    .entry(StorageType::ValueState)
                    .or_insert_with(Vec::new)
                    .push(record),
            }
        }
        // now execute each type'd batch in batch operations
        let result = async {
            let mut conn = self.get_connection().await?;
            let mut tx = conn.start_transaction(TxOpts::default()).await?;
            // go through each group which is narrowed to a single type
            // applying the changes on the transaction
            tx.query_drop("SET autocommit=0").await?;
            tx.query_drop("SET unique_checks=0").await?;
            tx.query_drop("SET foreign_key_checks=0").await?;

            for (_key, mut value) in groups.into_iter() {
                if !value.is_empty() {
                    // Sort the records to match db-layer sorting which will help with insert performance
                    value.sort_by(|a, b| match &a {
                        DbRecord::HistoryNodeState(state) => {
                            if let DbRecord::HistoryNodeState(state2) = &b {
                                state.key.cmp(&state2.key)
                            } else {
                                Ordering::Equal
                            }
                        }
                        DbRecord::HistoryTreeNode(node) => {
                            if let DbRecord::HistoryTreeNode(node2) = &b {
                                node.label.cmp(&node2.label)
                            } else {
                                Ordering::Equal
                            }
                        }
                        DbRecord::ValueState(state) => {
                            if let DbRecord::ValueState(state2) = &b {
                                match state.username.0.cmp(&state2.username.0) {
                                    Ordering::Equal => state.epoch.cmp(&state2.epoch),
                                    other => other,
                                }
                            } else {
                                Ordering::Equal
                            }
                        }
                        _ => Ordering::Equal,
                    });
                    // execute the multi-batch insert statement(s)
                    tx = self.internal_batch_set(value, tx).await?;
                }
            }

            tx.query_drop("SET autocommit=1").await?;
            tx.query_drop("SET unique_checks=1").await?;
            tx.query_drop("SET foreign_key_checks=1").await?;

            tx.commit().await?;
            Ok::<(), MySqlError>(())
        };
        match result.await {
            Ok(_) => Ok(()),
            Err(error) => Err(StorageError::SetData(error.to_string())),
        }
    }

    /// Retrieve a stored record from the data layer
    async fn get<St: Storable>(&self, id: St::Key) -> core::result::Result<DbRecord, StorageError> {
        // we're in a transaction, meaning the object _might_ be newer and therefore we should try and read if from the transaction
        // log instead of the raw storage layer
        if self.is_transaction_active().await {
            if let Some(result) = self.trans.get::<St>(&id).await {
                return Ok(result);
            }
        }

        // check for a cache hit
        if let Some(cache) = &self.cache {
            if let Some(result) = cache.hit_test::<St>(&id).await {
                return Ok(result);
            }
        }

        // cache miss, log a real sql read op
        *(self.num_reads.write().await) += 1;

        debug!("BEGIN MySQL get {:?}", id);
        let result = async {
            let tic = Instant::now();

            let mut conn = self.get_connection().await?;
            let statement = DbRecord::get_specific_statement::<St>();
            let params = DbRecord::get_specific_params::<St>(&id);
            let out = match params {
                Some(p) => match conn.exec_first(statement, p).await {
                    Err(err) => Err(err),
                    Ok(result) => Ok(result),
                },
                None => match conn.query_first(statement).await {
                    Err(err) => Err(err),
                    Ok(result) => Ok(result),
                },
            };

            let toc = Instant::now() - tic;
            *(self.time_read.write().await) += toc;

            let result = self.check_for_infra_error(out)?;
            if let Some(mut row) = result {
                let record = DbRecord::from_row::<St>(&mut row)?;
                if let Some(cache) = &self.cache {
                    cache.put(&record).await;
                }
                // return
                return Ok::<Option<DbRecord>, MySqlError>(Some(record));
            }
            Ok::<Option<DbRecord>, MySqlError>(None)
        };

        debug!("END MySQL get");
        match result.await {
            Ok(Some(r)) => Ok(r),
            Ok(None) => Err(StorageError::GetData("Not found".to_string())),
            Err(error) => Err(StorageError::GetData(error.to_string())),
        }
    }

    /// Retrieve a batch of records by id
    async fn batch_get<St: Storable>(
        &self,
        ids: Vec<St::Key>,
    ) -> core::result::Result<Vec<DbRecord>, StorageError> {
        let mut map = Vec::new();

        if ids.is_empty() {
            // nothing to retrieve, save the cycles
            return Ok(map);
        }

        let mut key_set: HashSet<St::Key> = ids.iter().cloned().collect::<HashSet<_>>();

        let trans_active = self.is_transaction_active().await;
        // first check the transaction log & cache records
        for id in ids.iter() {
            if trans_active {
                // we're in a transaction, meaning the object _might_ be newer and therefore we should try and read if from the transaction
                // log instead of the raw storage layer
                if let Some(result) = self.trans.get::<St>(id).await {
                    map.push(result);
                    key_set.remove(id);
                    continue;
                }
            }

            // check if item is cached
            if let Some(cache) = &self.cache {
                if let Some(result) = cache.hit_test::<St>(id).await {
                    map.push(result);
                    key_set.remove(id);
                    continue;
                }
            }
        }

        if !key_set.is_empty() {
            // these are items to be retrieved from the backing database (not in pending transaction or in the object cache)
            let result = async {
                let tic = Instant::now();

                let key_set_vec: Vec<_> = key_set.into_iter().collect();

                debug!("BEGIN MySQL get batch");
                let mut conn = self.get_connection().await?;

                let results =
                    if let Some(create_table_cmd) = DbRecord::get_batch_create_temp_table::<St>() {
                        // Create the temp table of ids
                        let out = conn.query_drop(create_table_cmd).await;
                        self.check_for_infra_error(out)?;

                        // Fill temp table with the requested ids
                        let mut tx = conn.start_transaction(TxOpts::default()).await?;
                        tx.query_drop("SET autocommit=0").await?;
                        tx.query_drop("SET unique_checks=0").await?;
                        tx.query_drop("SET foreign_key_checks=0").await?;

                        let mut fallout: Option<Vec<_>> = None;
                        let mut params = vec![];
                        for batch in key_set_vec.chunks(self.tunable_insert_depth) {
                            if batch.len() < self.tunable_insert_depth {
                                fallout = Some(batch.to_vec());
                            } else {
                                params.push(
                                    DbRecord::get_multi_row_specific_params::<St>(batch).unwrap(),
                                );
                            }
                        }

                        // insert the batches of size = MYSQL_EXTENDED_INSERT_DEPTH
                        if !params.is_empty() {
                            let fill_statement = DbRecord::get_batch_fill_temp_table::<St>(Some(
                                self.tunable_insert_depth,
                            ));
                            let out = tx.exec_batch(fill_statement, params).await;
                            self.check_for_infra_error(out)?;
                            // We would need the statement for it. (Possibly) No need for close here.
                            // See https://docs.rs/mysql_async/0.28.1/mysql_async/struct.Opts.html#caveats.
                            // tx.close().await?;
                        }

                        // insert the remainder as a final statement
                        if let Some(remainder) = fallout {
                            let remainder_stmt =
                                DbRecord::get_batch_fill_temp_table::<St>(Some(remainder.len()));
                            let params_batch =
                                DbRecord::get_multi_row_specific_params::<St>(&remainder).unwrap();
                            let out = tx.exec_drop(remainder_stmt, params_batch).await;
                            self.check_for_infra_error(out)?;
                        }

                        tx.query_drop("SET autocommit=1").await?;
                        tx.query_drop("SET unique_checks=1").await?;
                        tx.query_drop("SET foreign_key_checks=1").await?;
                        tx.commit().await?;

                        // Query the records which intersect (INNER JOIN) with the temp table of ids
                        let query = DbRecord::get_batch_statement::<St>();
                        let out = conn.query_iter(query).await;
                        let result = self.check_for_infra_error(out)?;

                        let out = result
                            .reduce_and_drop(vec![], |mut acc, mut row| {
                                if let Ok(result) = DbRecord::from_row::<St>(&mut row) {
                                    acc.push(result);
                                }
                                acc
                            })
                            .await?;

                        // drop the temp table of ids
                        let t_out = conn
                            .query_drop(format!("DROP TEMPORARY TABLE `{}`", TEMP_IDS_TABLE))
                            .await;
                        self.check_for_infra_error(t_out)?;

                        out
                    } else {
                        // no results (i.e. AZKS table doesn't support "get by batch ids")
                        vec![]
                    };

                debug!("END MySQL get batch");
                let toc = Instant::now() - tic;
                *(self.time_read.write().await) += toc;

                if let Some(cache) = &self.cache {
                    // insert retrieved records into the cache for faster future access
                    for el in results.iter() {
                        cache.put(el).await;
                    }
                }

                Ok::<Vec<DbRecord>, mysql_async::Error>(results)
            };

            *(self.num_reads.write().await) += 1;

            match result.await {
                Ok(result_vec) => {
                    for item in result_vec.into_iter() {
                        map.push(item);
                    }
                }
                Err(error) => return Err(StorageError::GetData(error.to_string())),
            }
        }
        Ok(map)
    }

    async fn get_user_data(
        &self,
        username: &AkdKey,
    ) -> core::result::Result<KeyData, StorageError> {
        // This is the same as previous logic under "get_all"

        *(self.num_reads.write().await) += 1;
        // DO NOT log the user info, it's PII in the future
        debug!("BEGIN MySQL get user data");
        let result = async {
            let tic = Instant::now();

            let mut conn = self.get_connection().await?;
            let statement_text =
                "SELECT `username`, `epoch`, `version`, `node_label_val`, `node_label_len`, `data` FROM `"
                    .to_owned()
                    + TABLE_USER
                    + "` WHERE `username` = :the_user";
            let mut result = conn
                .exec_iter(statement_text, params! { "the_user" => username.0.clone() })
                .await?;
            let out = result
                .map(|mut row| {
                    let (username, epoch, version, node_label_val, node_label_len, data) = (
                        row.take(0),
                        row.take(1),
                        row.take(2),
                        row.take(3),
                        row.take(4),
                        row.take(5),
                    );
                    let label_val_vec: Vec<u8> = node_label_val.unwrap();

                    ValueState {
                        epoch: epoch.unwrap(),
                        version: version.unwrap(),
                        label: NodeLabel {
                            val: label_val_vec.try_into().unwrap(),
                            len: node_label_len.unwrap(),
                        },
                        plaintext_val: akd::storage::types::Values(data.unwrap()),
                        username: akd::storage::types::AkdKey(username.unwrap()),
                    }
                })
                .await;

            let toc = Instant::now() - tic;
            *(self.time_read.write().await) += toc;
            let selected_records = self.check_for_infra_error(out)?;
            if let Some(cache) = &self.cache {
                for record in selected_records.iter() {
                    cache.put(&DbRecord::ValueState(record.clone())).await;
                }
            }
            if self.is_transaction_active().await {
                let mut updated = vec![];
                for record in selected_records.into_iter() {
                    if let Some(DbRecord::ValueState(value)) = self
                        .trans
                        .get::<akd::storage::types::ValueState>(&record.get_id())
                        .await
                    {
                        updated.push(value);
                    } else {
                        updated.push(record);
                    }
                }
                Ok::<KeyData, MySqlError>(KeyData { states: updated })
            } else {
                Ok::<KeyData, MySqlError>(KeyData {
                    states: selected_records,
                })
            }
        };

        debug!("END MySQL get user data");
        match result.await {
            Ok(output) => Ok(output),
            Err(code) => Err(StorageError::GetData(code.to_string())),
        }
    }

    async fn get_user_state(
        &self,
        username: &AkdKey,
        flag: ValueStateRetrievalFlag,
    ) -> core::result::Result<ValueState, StorageError> {
        *(self.num_reads.write().await) += 1;

        debug!("BEGIN MySQL get user state (flag {:?})", flag);
        let result = async {
            let tic = Instant::now();

            let mut conn = self.get_connection().await?;
            let mut statement_text =
                "SELECT `username`, `epoch`, `version`, `node_label_val`, `node_label_len`, `data` FROM `"
                    .to_owned()
                    + TABLE_USER
                    + "` WHERE `username` = :the_user";
            let mut params_map = vec![("the_user", Value::from(&username.0))];
            // apply the specific filter
            match flag {
                ValueStateRetrievalFlag::SpecificVersion(version) => {
                    params_map.push(("the_version", Value::from(version)));
                    statement_text += " AND `version` = :the_version";
                }
                ValueStateRetrievalFlag::SpecificEpoch(epoch) => {
                    params_map.push(("the_epoch", Value::from(epoch)));
                    statement_text += " AND `epoch` = :the_epoch";
                }
                ValueStateRetrievalFlag::MaxEpoch => statement_text += " ORDER BY `epoch` DESC",
                ValueStateRetrievalFlag::MinEpoch => statement_text += " ORDER BY `epoch` ASC",
                ValueStateRetrievalFlag::LeqEpoch(epoch) => {
                    params_map.push(("the_epoch", Value::from(epoch)));
                    statement_text += " AND `epoch` <= :the_epoch";
                }
            }

            // add limit to retrieve only 1 record
            statement_text += " LIMIT 1";
            let out = conn
                .exec_iter(statement_text, mysql_async::Params::from(params_map))
                .await?
                .map(|mut row| {
                    let (username, epoch, version, node_label_val, node_label_len, data) = (
                        row.take(0),
                        row.take(1),
                        row.take(2),
                        row.take(3),
                        row.take(4),
                        row.take(5),
                    );
                    let label_val_vec: Vec<u8> = node_label_val.unwrap();

                    ValueState {
                        epoch: epoch.unwrap(),
                        version: version.unwrap(),
                        label: NodeLabel {
                            val: label_val_vec.try_into().unwrap(),
                            len: node_label_len.unwrap(),
                        },
                        plaintext_val: akd::storage::types::Values(data.unwrap()),
                        username: akd::storage::types::AkdKey(username.unwrap()),
                    }
                })
                .await;

            let toc = Instant::now() - tic;
            *(self.time_read.write().await) += toc;
            let selected_record = self.check_for_infra_error(out)?;

            let item = selected_record.into_iter().next();
            if let Some(value_in_item) = &item {
                if let Some(cache) = &self.cache {
                    cache
                        .put(&DbRecord::ValueState(value_in_item.clone()))
                        .await;
                }
            }
            // check the transaction log for an updated record
            if self.is_transaction_active().await {
                if let Some(found_item) = &item {
                    if let Some(DbRecord::ValueState(value)) = self
                        .trans
                        .get::<akd::storage::types::ValueState>(&found_item.get_id())
                        .await
                    {
                        return Ok::<Option<ValueState>, MySqlError>(Some(value));
                    }
                }
            }
            Ok::<Option<ValueState>, MySqlError>(item)
        };
        debug!("END MySQL get user state");
        match result.await {
            Ok(Some(result)) => Ok(result),
            Ok(None) => Err(StorageError::GetData(String::from("Not found"))),
            Err(code) => Err(StorageError::GetData(code.to_string())),
        }
    }

    async fn get_user_state_versions(
        &self,
        keys: &[AkdKey],
        flag: ValueStateRetrievalFlag,
    ) -> core::result::Result<HashMap<AkdKey, u64>, StorageError> {
        *(self.num_reads.write().await) += 1;

        let mut results = HashMap::new();

        debug!("BEGIN MySQL get user state versions (flag {:?})", flag);
        let result = async {
            let tic = Instant::now();

            let mut conn = self.get_connection().await?;

            debug!("Creating the temporary search username's table");
            let out = conn
                .query_drop(
                    "CREATE TEMPORARY TABLE `search_users`(`username` VARCHAR(256) NOT NULL, PRIMARY KEY (`username`))",
                )
                .await;
            self.check_for_infra_error(out)?;

            debug!(
                "Inserting the query users into the temporary table in batches of {}",
                self.tunable_insert_depth
            );

            let mut tx = conn.start_transaction(TxOpts::default()).await?;
            tx.query_drop("SET autocommit=0").await?;
            tx.query_drop("SET unique_checks=0").await?;
            tx.query_drop("SET foreign_key_checks=0").await?;

            let mut statement = "INSERT INTO `search_users` (`username`) VALUES ".to_string();
            for i in 0..self.tunable_insert_depth {
                if i < self.tunable_insert_depth - 1 {
                    statement += format!("(:username{}), ", i).as_ref();
                } else {
                    statement += format!("(:username{})", i).as_ref();
                }
            }

            let mut fallout: Option<Vec<_>> = None;
            let mut params = vec![];
            for batch in keys.chunks(self.tunable_insert_depth) {
                if batch.len() < self.tunable_insert_depth {
                    // final batch, use a new query
                    fallout = Some(batch.to_vec());
                } else {
                    let pvec: Vec<_> = batch
                        .iter()
                        .enumerate()
                        .map(|(idx, username)| {
                            (format!("username{}", idx), Value::from(username.0.clone()))
                        })
                        .collect();
                    params.push(mysql_async::Params::from(pvec));
                }
            }

            if !params.is_empty() {
                // first do the big batches
                let out = tx.exec_batch(statement, params).await;
                self.check_for_infra_error(out)?;
            }

            if let Some(remainder) = fallout {
                // now there's some remainder that wasn't _exactly_ equal to MYSQL_EXTENDED_INSERT_DEPTH
                // we do it item-by-item
                let rlen = remainder.len();
                let mut remainder_stmt =
                    "INSERT INTO `search_users` (`username`) VALUES ".to_string();
                for i in 0..rlen {
                    if i < rlen - 1 {
                        remainder_stmt += format!("(:username{}), ", i).as_ref();
                    } else {
                        remainder_stmt += format!("(:username{})", i).as_ref();
                    }
                }

                // we don't need a prepared statement, since we're only doing this 1 time
                let users_vec: Vec<_> = remainder
                    .iter()
                    .enumerate()
                    .map(|(idx, username)| {
                        (format!("username{}", idx), Value::from(username.0.clone()))
                    })
                    .collect();
                let params_batch = mysql_async::Params::from(users_vec);
                let out = tx.exec_drop(remainder_stmt, params_batch).await;
                self.check_for_infra_error(out)?;
            }

            // re-enable all the checks
            tx.query_drop("SET autocommit=1").await?;
            tx.query_drop("SET unique_checks=1").await?;
            tx.query_drop("SET foreign_key_checks=1").await?;

            // commit the transaction
            tx.commit().await?;

            debug!("Querying records with JOIN");
            // select all records for provided user names
            let mut params_map = vec![];
            let (filter, epoch_grouping) = {
                // apply the specific filter
                match flag {
                    ValueStateRetrievalFlag::SpecificVersion(version) => {
                        params_map.push(("the_version", Value::from(version)));
                        ("WHERE tmp.`version` = :the_version", "tmp.`epoch`")
                    }
                    ValueStateRetrievalFlag::SpecificEpoch(epoch) => {
                        params_map.push(("the_epoch", Value::from(epoch)));
                        ("WHERE tmp.`epoch` = :the_epoch", "tmp.`epoch`")
                    }
                    ValueStateRetrievalFlag::MaxEpoch => ("", "MAX(tmp.`epoch`)"),
                    ValueStateRetrievalFlag::MinEpoch => ("", "MIN(tmp.`epoch`)"),
                    ValueStateRetrievalFlag::LeqEpoch(epoch) => {
                        params_map.push(("the_epoch", Value::from(epoch)));
                        (" WHERE tmp.`epoch` <= :the_epoch", "MAX(tmp.`epoch`)")
                    }
                }
            };
            let select_statement = format!(
                r"SELECT full.`username`, full.`version`
                FROM {} full
                INNER JOIN (
                    SELECT tmp.`username`, {} AS `epoch`
                    FROM {} tmp
                    INNER JOIN `search_users` su
                        ON su.`username` = tmp.`username`
                    {}
                    GROUP BY tmp.`username`
                ) epochs
                    ON epochs.`username` = full.`username`
                    AND epochs.`epoch` = full.`epoch`
                ",
                TABLE_USER, epoch_grouping, TABLE_USER, filter
            );

            let out = if params_map.is_empty() {
                let _t = conn.query_iter(select_statement).await;
                self.check_for_infra_error(_t)?
                    .reduce_and_drop(vec![], |mut acc, mut row: mysql_async::Row| {
                        if let (Some(Ok(username)), Some(Ok(version))) =
                            (row.take_opt(0), row.take_opt(1))
                        {
                            acc.push((AkdKey(username), version))
                        }
                        acc
                    })
                    .await?
            } else {
                let _t = conn
                    .exec_iter(select_statement, mysql_async::Params::from(params_map))
                    .await;
                self.check_for_infra_error(_t)?
                    .reduce_and_drop(vec![], |mut acc, mut row: mysql_async::Row| {
                        if let (Some(Ok(username)), Some(Ok(version))) =
                            (row.take_opt(0), row.take_opt(1))
                        {
                            acc.push((AkdKey(username), version))
                        }
                        acc
                    })
                    .await?
            };

            debug!(
                "Retrieved {} records for {} users in query\nDropping search table...",
                out.len(),
                keys.len()
            );

            let nout = conn.query_drop("DROP TEMPORARY TABLE `search_users`").await;
            self.check_for_infra_error(nout)?;

            let toc = Instant::now() - tic;
            *(self.time_read.write().await) += toc;

            for item in out.into_iter() {
                results.insert(item.0, item.1);
            }

            Ok::<(), MySqlError>(())
        };
        debug!("END MySQL get user states");
        match result.await {
            Ok(()) => Ok(results),
            Err(code) => Err(StorageError::GetData(code.to_string())),
        }
    }

    async fn get_epoch_lte_epoch(
        &self,
        node_label: akd::node_state::NodeLabel,
        epoch_in_question: u64,
    ) -> core::result::Result<u64, StorageError> {
        *(self.num_reads.write().await) += 1;

        let result = async {
            let tic = Instant::now();

            let mut conn = self.get_connection().await?;

            let statement = format!("SELECT `epoch` FROM {} WHERE `label_len` = :len AND `label_val` = :val AND `epoch` <= :epoch ORDER BY `epoch` DESC LIMIT 1", TABLE_HISTORY_NODE_STATES);
            let out = conn
                .exec_first(
                    statement,
                    params! {
                        "len" => node_label.len,
                        "val" => node_label.val,
                        "epoch" => epoch_in_question,
                    },
                )
                .await;

            let toc = Instant::now() - tic;
            *(self.time_read.write().await) += toc;

            let result = self.check_for_infra_error(out)?;

            match result {
                Some(r) => Ok::<_, MySqlError>(r),
                None => Ok::<_, MySqlError>(u64::MAX),
            }
        };

        debug!("END MySQL get epoch LTE epoch");
        match result.await {
<<<<<<< HEAD
            Ok(u64::MAX) => Err(StorageError::GetError(format!(
                "Node (val: {:?}, len: {}) did not exist <= epoch {}",
=======
            Ok(u64::MAX) => Err(StorageError::GetData(format!(
                "Node (val: {}, len: {}) did not exist <= epoch {}",
>>>>>>> c9fa577e
                node_label.val, node_label.len, epoch_in_question
            ))),
            Ok(ep) => Ok(ep),
            Err(code) => Err(StorageError::GetData(code.to_string())),
        }
    }
}

/* Generic data structure handling for MySQL */

trait MySqlStorable {
    fn set_statement(&self) -> String;

    fn set_params(&self) -> mysql_async::Params;

    fn set_batch_statement<St: Storable>(items: usize) -> String;

    fn set_batch_params(items: &[DbRecord]) -> mysql_async::Params;

    fn get_statement<St: Storable>() -> String;

    fn get_batch_create_temp_table<St: Storable>() -> Option<String>;

    fn get_batch_fill_temp_table<St: Storable>(num_items: Option<usize>) -> String;

    fn get_batch_statement<St: Storable>() -> String;

    fn get_specific_statement<St: Storable>() -> String;

    fn get_specific_params<St: Storable>(key: &St::Key) -> Option<mysql_async::Params>;

    fn get_multi_row_specific_params<St: Storable>(keys: &[St::Key])
        -> Option<mysql_async::Params>;

    fn from_row<St: Storable>(row: &mut mysql_async::Row) -> core::result::Result<Self, MySqlError>
    where
        Self: std::marker::Sized;
}

impl MySqlStorable for DbRecord {
    fn set_statement(&self) -> String {
        match &self {
            DbRecord::Azks(_) => format!("INSERT INTO `{}` (`key`, {}) VALUES (:key, :epoch, :num_nodes) ON DUPLICATE KEY UPDATE `epoch` = :epoch, `num_nodes` = :num_nodes", TABLE_AZKS, SELECT_AZKS_DATA),
            DbRecord::HistoryNodeState(_) => format!("INSERT INTO `{}` ({}) VALUES (:label_len, :label_val, :epoch, :value, :child_states) ON DUPLICATE KEY UPDATE `value` = :value, `child_states` = :child_states", TABLE_HISTORY_NODE_STATES, SELECT_HISTORY_NODE_STATE_DATA),
            DbRecord::HistoryTreeNode(_) => format!("INSERT INTO `{}` ({}) VALUES (:label_len, :label_val, :birth_epoch, :last_epoch, :parent_label_len, :parent_label_val, :node_type) ON DUPLICATE KEY UPDATE `label_len` = :label_len, `label_val` = :label_val, `birth_epoch` = :birth_epoch, `last_epoch` = :last_epoch, `parent_label_len` = :parent_label_len, `parent_label_val` = :parent_label_val, `node_type` = :node_type", TABLE_HISTORY_TREE_NODES, SELECT_HISTORY_TREE_NODE_DATA),
            DbRecord::ValueState(_) => format!("INSERT INTO `{}` ({}) VALUES (:username, :epoch, :version, :node_label_val, :node_label_len, :data)", TABLE_USER, SELECT_USER_DATA),
        }
    }

    fn set_params(&self) -> mysql_async::Params {
        match &self {
            DbRecord::Azks(azks) => {
                params! { "key" => 1u8, "epoch" => azks.latest_epoch, "num_nodes" => azks.num_nodes }
            }
            DbRecord::HistoryNodeState(state) => {
                let bin_data = bincode::serialize(&state.child_states).unwrap();
                let id = state.get_id();
                params! { "label_len" => id.0.len, "label_val" => id.0.val, "epoch" => id.1, "value" => state.value.clone(), "child_states" => bin_data }
            }
            DbRecord::HistoryTreeNode(node) => {
                params! { "label_len" => node.label.len, "label_val" => node.label.val, "birth_epoch" => node.birth_epoch, "last_epoch" => node.last_epoch, "parent_label_len" => node.parent.len, "parent_label_val" => node.parent.val, "node_type" => node.node_type as u8 }
            }
            DbRecord::ValueState(state) => {
                params! { "username" => state.get_id().0, "epoch" => state.epoch, "version" => state.version, "node_label_len" => state.label.len, "node_label_val" => state.label.val, "data" => state.plaintext_val.0.clone() }
            }
        }
    }

    fn set_batch_statement<St: Storable>(items: usize) -> String {
        let mut parts = "".to_string();
        for i in 0..items {
            match St::data_type() {
                StorageType::HistoryNodeState => {
                    parts = format!(
                        "{}(:label_len{}, :label_val{}, :epoch{}, :value{}, :child_states{})",
                        parts, i, i, i, i, i
                    );
                }
                StorageType::HistoryTreeNode => {
                    parts = format!(
                        "{}(:label_len{}, :label_val{}, :birth_epoch{}, :last_epoch{}, :parent_label_len{}, :parent_label_val{}, :node_type{})",
                        parts, i, i, i, i, i, i, i
                    );
                }
                StorageType::ValueState => {
                    parts = format!(
                        "{}(:username{}, :epoch{}, :version{}, :node_label_val{}, :node_label_len{}, :data{})",
                        parts, i, i, i, i, i, i
                    );
                }
                _ => {
                    // azks
                }
            }

            if i < items - 1 {
                parts += ", ";
            }
        }

        match St::data_type() {
            StorageType::Azks => format!("INSERT INTO `{}` (`key`, {}) VALUES (:key, :epoch, :num_nodes) as new ON DUPLICATE KEY UPDATE `epoch` = new.epoch, `num_nodes` = new.num_nodes", TABLE_AZKS, SELECT_AZKS_DATA),
            StorageType::HistoryNodeState => format!("INSERT INTO `{}` ({}) VALUES {} as new ON DUPLICATE KEY UPDATE `value` = new.value, `child_states` = new.child_states", TABLE_HISTORY_NODE_STATES, SELECT_HISTORY_NODE_STATE_DATA, parts),
            StorageType::HistoryTreeNode => format!("INSERT INTO `{}` ({}) VALUES {} as new ON DUPLICATE KEY UPDATE `label_len` = new.label_len, `label_val` = new.label_val, `birth_epoch` = new.birth_epoch, `last_epoch` = new.last_epoch, `parent_label_len` = new.parent_label_len, `parent_label_val` = new.parent_label_val, `node_type` = new.node_type", TABLE_HISTORY_TREE_NODES, SELECT_HISTORY_TREE_NODE_DATA, parts),
            StorageType::ValueState => format!("INSERT INTO `{}` ({}) VALUES {}", TABLE_USER, SELECT_USER_DATA, parts),
        }
    }

    fn set_batch_params(items: &[DbRecord]) -> mysql_async::Params {
        let param_batch = items
            .iter()
            .enumerate()
            .map(|(idx, item)| match &item {
                DbRecord::Azks(azks) => {
                    vec![
                        ("key".to_string(), Value::from(1u8)),
                        ("epoch".to_string(), Value::from(azks.latest_epoch)),
                        ("num_nodes".to_string(), Value::from(azks.num_nodes)),
                    ]
                }
                DbRecord::HistoryNodeState(state) => {
                    let bin_data = bincode::serialize(&state.child_states).unwrap();
                    let id = state.get_id();
                    vec![
                        (format!("label_len{}", idx), Value::from(id.0.len)),
                        (format!("label_val{}", idx), Value::from(id.0.val)),
                        (format!("epoch{}", idx), Value::from(id.1)),
                        (format!("value{}", idx), Value::from(state.value.clone())),
                        (format!("child_states{}", idx), Value::from(bin_data)),
                    ]
                }
                DbRecord::HistoryTreeNode(node) => {
                    vec![
                        (format!("label_len{}", idx), Value::from(node.label.len)),
                        (format!("label_val{}", idx), Value::from(node.label.val)),
                        (format!("birth_epoch{}", idx), Value::from(node.birth_epoch)),
                        (format!("last_epoch{}", idx), Value::from(node.last_epoch)),
                        (
                            format!("parent_label_len{}", idx),
                            Value::from(node.parent.len),
                        ),
                        (
                            format!("parent_label_val{}", idx),
                            Value::from(node.parent.val),
                        ),
                        (
                            format!("node_type{}", idx),
                            Value::from(node.node_type as u8),
                        ),
                    ]
                }
                DbRecord::ValueState(state) => {
                    vec![
                        (format!("username{}", idx), Value::from(state.get_id().0)),
                        (format!("epoch{}", idx), Value::from(state.epoch)),
                        (format!("version{}", idx), Value::from(state.version)),
                        (
                            format!("node_label_len{}", idx),
                            Value::from(state.label.len),
                        ),
                        (
                            format!("node_label_val{}", idx),
                            Value::from(state.label.val),
                        ),
                        (
                            format!("data{}", idx),
                            Value::from(state.plaintext_val.0.clone()),
                        ),
                    ]
                }
            })
            .into_iter()
            .flatten()
            .collect::<Vec<_>>();
        mysql_async::Params::from(param_batch)
    }

    fn get_statement<St: Storable>() -> String {
        match St::data_type() {
            StorageType::Azks => format!("SELECT {} FROM `{}`", SELECT_AZKS_DATA, TABLE_AZKS),
            StorageType::HistoryNodeState => format!(
                "SELECT {} FROM `{}`",
                SELECT_HISTORY_NODE_STATE_DATA, TABLE_HISTORY_NODE_STATES
            ),
            StorageType::HistoryTreeNode => format!(
                "SELECT {} FROM `{}`",
                SELECT_HISTORY_TREE_NODE_DATA, TABLE_HISTORY_TREE_NODES
            ),
            StorageType::ValueState => format!("SELECT {} FROM `{}`", SELECT_USER_DATA, TABLE_USER),
        }
    }

    fn get_batch_create_temp_table<St: Storable>() -> Option<String> {
        match St::data_type() {
            StorageType::Azks => None,
            StorageType::HistoryNodeState => {
                Some(
                    format!(
                        "CREATE TEMPORARY TABLE `{}`(`label_len` INT UNSIGNED NOT NULL, `label_val` BIGINT UNSIGNED NOT NULL, `epoch` BIGINT UNSIGNED NOT NULL, PRIMARY KEY(`label_len`, `label_val`, `epoch`))",
                        TEMP_IDS_TABLE
                    )
                )
            },
            StorageType::HistoryTreeNode => {
                Some(
                    format!(
                        "CREATE TEMPORARY TABLE `{}`(`label_len` INT UNSIGNED NOT NULL, `label_val` BIGINT UNSIGNED NOT NULL, PRIMARY KEY(`label_len`, `label_val`))",
                        TEMP_IDS_TABLE
                    )
                )
            },
            StorageType::ValueState => {
                Some(
                    format!(
                        "CREATE TEMPORARY TABLE `{}`(`username` VARCHAR(256) NOT NULL, `epoch` BIGINT UNSIGNED NOT NULL, PRIMARY KEY(`username`, `epoch`))",
                        TEMP_IDS_TABLE
                    )
                )
            },
        }
    }

    fn get_batch_fill_temp_table<St: Storable>(num_items: Option<usize>) -> String {
        let mut statement = match St::data_type() {
            StorageType::Azks => "".to_string(),
            StorageType::HistoryNodeState => {
                format!(
                    "INSERT INTO `{}` (`label_len`, `label_val`, `epoch`) VALUES ",
                    TEMP_IDS_TABLE
                )
            }
            StorageType::HistoryTreeNode => {
                format!(
                    "INSERT INTO `{}` (`label_len`, `label_val`) VALUES ",
                    TEMP_IDS_TABLE
                )
            }
            StorageType::ValueState => {
                format!(
                    "INSERT INTO `{}` (`username`, `epoch`) VALUES ",
                    TEMP_IDS_TABLE
                )
            }
        };
        if let Some(item_count) = num_items {
            for i in 0..item_count {
                let append = match St::data_type() {
                    StorageType::Azks => String::from(""),
                    StorageType::HistoryNodeState => {
                        format!("(:label_len{}, :label_val{}, :epoch{})", i, i, i)
                    }
                    StorageType::HistoryTreeNode => {
                        format!("(:label_len{}, :label_val{})", i, i)
                    }
                    StorageType::ValueState => {
                        format!("(:username{}, :epoch{})", i, i)
                    }
                };
                statement = format!("{}{}", statement, append);

                if i < item_count - 1 {
                    // inner-item, append a comma
                    statement += ", ";
                }
            }
        } else {
            statement += match St::data_type() {
                StorageType::Azks => "",
                StorageType::HistoryNodeState => "(:label_len, :label_val, :epoch)",
                StorageType::HistoryTreeNode => "(:label_len, :label_val)",
                StorageType::ValueState => "(:username, :epoch)",
            };
        }
        statement
    }

    fn get_batch_statement<St: Storable>() -> String {
        match St::data_type() {
            StorageType::Azks => {
                format!("SELECT {} FROM `{}` LIMIT 1", SELECT_AZKS_DATA, TABLE_AZKS)
            }
            StorageType::HistoryNodeState => {
                format!(
                    "SELECT a.`label_len`, a.`label_val`, a.`epoch`, a.`value`, a.`child_states` FROM `{}` a INNER JOIN {} ids ON ids.`label_len` = a.`label_len` AND ids.`label_val` = a.`label_val` AND ids.`epoch` = a.`epoch`",
                    TABLE_HISTORY_NODE_STATES,
                    TEMP_IDS_TABLE
                )
            }
            StorageType::HistoryTreeNode => {
                format!(
                    "SELECT a.`label_len`, a.`label_val`, a.`birth_epoch`, a.`last_epoch`, a.`parent_label_len`, a.`parent_label_val`, a.`node_type` FROM `{}` a INNER JOIN {} ids ON ids.`label_len` = a.`label_len` AND ids.`label_val` = a.`label_val`",
                    TABLE_HISTORY_TREE_NODES,
                    TEMP_IDS_TABLE
                )
            }
            StorageType::ValueState => {
                format!(
                    "SELECT a.`username`, a.`epoch`, a.`version`, a.`node_label_val`, a.`node_label_len`, a.`data` FROM `{}` a INNER JOIN {} ids ON ids.`username` = a.`username` AND ids.`epoch` = a.`epoch`",
                    TABLE_USER,
                    TEMP_IDS_TABLE
                )
            }
        }
    }

    fn get_specific_statement<St: Storable>() -> String {
        match St::data_type() {
            StorageType::Azks => format!("SELECT {} FROM `{}` LIMIT 1", SELECT_AZKS_DATA, TABLE_AZKS),
            StorageType::HistoryNodeState => format!("SELECT {} FROM `{}` WHERE `label_len` = :label_len AND `label_val` = :label_val AND `epoch` = :epoch", SELECT_HISTORY_NODE_STATE_DATA, TABLE_HISTORY_NODE_STATES),
            StorageType::HistoryTreeNode => format!("SELECT {} FROM `{}` WHERE `label_len` = :label_len AND `label_val` = :label_val", SELECT_HISTORY_TREE_NODE_DATA, TABLE_HISTORY_TREE_NODES),
            StorageType::ValueState => format!("SELECT {} FROM `{}` WHERE `username` = :username AND `epoch` = :epoch", SELECT_USER_DATA, TABLE_USER),
        }
    }

    fn get_multi_row_specific_params<St: Storable>(
        keys: &[St::Key],
    ) -> Option<mysql_async::Params> {
        match St::data_type() {
            StorageType::Azks => None,
            StorageType::HistoryNodeState => {
                let pvec = keys
                    .iter()
                    .enumerate()
                    .map(|(idx, key)| {
                        let bin = St::get_full_binary_key_id(key);
                        let back: akd::node_state::NodeStateKey =
                            akd::node_state::HistoryNodeState::key_from_full_binary(&bin).unwrap();
                        vec![
                            (format!("label_len{}", idx), Value::from(back.0.len)),
                            (format!("label_val{}", idx), Value::from(back.0.val)),
                            (format!("epoch{}", idx), Value::from(back.1)),
                        ]
                    })
                    .into_iter()
                    .flatten()
                    .collect::<Vec<_>>();
                Some(mysql_async::Params::from(pvec))
            }
            StorageType::HistoryTreeNode => {
                let pvec = keys
                    .iter()
                    .enumerate()
                    .map(|(idx, key)| {
                        let bin = St::get_full_binary_key_id(key);
                        let back: NodeKey = HistoryTreeNode::key_from_full_binary(&bin).unwrap();
                        vec![
                            (format!("label_len{}", idx), Value::from(back.0.len)),
                            (format!("label_val{}", idx), Value::from(back.0.val)),
                        ]
                    })
                    .into_iter()
                    .flatten()
                    .collect::<Vec<_>>();
                Some(mysql_async::Params::from(pvec))
            }
            StorageType::ValueState => {
                let pvec = keys
                    .iter()
                    .enumerate()
                    .map(|(idx, key)| {
                        let bin = St::get_full_binary_key_id(key);
                        let back: akd::storage::types::ValueStateKey =
                            akd::storage::types::ValueState::key_from_full_binary(&bin).unwrap();
                        vec![
                            (format!("username{}", idx), Value::from(back.0.clone())),
                            (format!("epoch{}", idx), Value::from(back.1)),
                        ]
                    })
                    .into_iter()
                    .flatten()
                    .collect::<Vec<_>>();
                Some(mysql_async::Params::from(pvec))
            }
        }
    }

    fn get_specific_params<St: Storable>(key: &St::Key) -> Option<mysql_async::Params> {
        match St::data_type() {
            StorageType::Azks => None,
            StorageType::HistoryNodeState => {
                let bin = St::get_full_binary_key_id(key);
                let back: akd::node_state::NodeStateKey =
                    akd::node_state::HistoryNodeState::key_from_full_binary(&bin).unwrap();
                Some(params! {
                    "label_len" => back.0.len,
                    "label_val" => back.0.val,
                    "epoch" => back.1
                })
            }
            StorageType::HistoryTreeNode => {
                let bin = St::get_full_binary_key_id(key);
                let back: NodeKey = HistoryTreeNode::key_from_full_binary(&bin).unwrap();
                Some(params! {
                    "label_len" => back.0.len,
                    "label_val" => back.0.val,
                })
            }
            StorageType::ValueState => {
                let bin = St::get_full_binary_key_id(key);
                let back: akd::storage::types::ValueStateKey =
                    akd::storage::types::ValueState::key_from_full_binary(&bin).unwrap();
                Some(params! {
                    "username" => back.0,
                    "epoch" => back.1
                })
            }
        }
    }

    fn from_row<St: Storable>(row: &mut mysql_async::Row) -> core::result::Result<Self, MySqlError>
    where
        Self: std::marker::Sized,
    {
        fn cast_err() -> MySqlError {
            MySqlError::from("Failed to cast label:val into [u8; 32]".to_string())
        }

        match St::data_type() {
            StorageType::Azks => {
                // epoch, num_nodes
                if let (Some(Ok(epoch)), Some(Ok(num_nodes))) = (row.take_opt(0), row.take_opt(1)) {
                    let azks = AsyncMySqlDatabase::build_azks(epoch, num_nodes);
                    return Ok(DbRecord::Azks(azks));
                }
            }
            StorageType::HistoryNodeState => {
                // label_len, label_val, epoch, value, child_states
                if let (
                    Some(Ok(label_len)),
                    Some(Ok(label_val)),
                    Some(Ok(epoch)),
                    Some(Ok(value)),
                    Some(Ok(child_states)),
                ) = (
                    row.take_opt(0),
                    row.take_opt(1),
                    row.take_opt(2),
                    row.take_opt(3),
                    row.take_opt(4),
                ) {
                    let label_val_vec: Vec<u8> = label_val;
                    let child_states_bin_vec: Vec<u8> = child_states;
                    let child_states_decoded: [Option<akd::node_state::HistoryChildState>; ARITY] =
                        bincode::deserialize(&child_states_bin_vec).unwrap();
                    let node_state = AsyncMySqlDatabase::build_history_node_state(
                        value,
                        child_states_decoded,
                        label_len,
                        label_val_vec.try_into().map_err(|_| cast_err())?,
                        epoch,
                    );
                    return Ok(DbRecord::HistoryNodeState(node_state));
                }
            }
            StorageType::HistoryTreeNode => {
                // `label_len`, `label_val`, `birth_epoch`, `last_epoch`, `parent_label_len`, `parent_label_val`, `node_type`
                if let (
                    Some(Ok(label_len)),
                    Some(Ok(label_val)),
                    Some(Ok(birth_epoch)),
                    Some(Ok(last_epoch)),
                    Some(Ok(parent_label_len)),
                    Some(Ok(parent_label_val)),
                    Some(Ok(node_type)),
                ) = (
                    row.take_opt(0),
                    row.take_opt(1),
                    row.take_opt(2),
                    row.take_opt(3),
                    row.take_opt(4),
                    row.take_opt(5),
                    row.take_opt(6),
                ) {
                    let label_val_vec: Vec<u8> = label_val;
                    let parent_label_val_vec: Vec<u8> = parent_label_val;

                    let node = AsyncMySqlDatabase::build_history_tree_node(
                        label_val_vec.try_into().map_err(|_| cast_err())?,
                        label_len,
                        birth_epoch,
                        last_epoch,
                        parent_label_val_vec.try_into().map_err(|_| cast_err())?,
                        parent_label_len,
                        node_type,
                    );
                    return Ok(DbRecord::HistoryTreeNode(node));
                }
            }
            StorageType::ValueState => {
                // `username`, `epoch`, `version`, `node_label_val`, `node_label_len`, `data`
                if let (
                    Some(Ok(username)),
                    Some(Ok(epoch)),
                    Some(Ok(version)),
                    Some(Ok(node_label_val)),
                    Some(Ok(node_label_len)),
                    Some(Ok(data)),
                ) = (
                    row.take_opt(0),
                    row.take_opt(1),
                    row.take_opt(2),
                    row.take_opt(3),
                    row.take_opt(4),
                    row.take_opt(5),
                ) {
                    let node_label_val_vec: Vec<u8> = node_label_val;
                    let state = AsyncMySqlDatabase::build_user_state(
                        username,
                        data,
                        version,
                        node_label_len,
                        node_label_val_vec.try_into().map_err(|_| cast_err())?,
                        epoch,
                    );
                    return Ok(DbRecord::ValueState(state));
                }
            }
        }
        // fallback
        let err = MySqlError::Driver(mysql_async::DriverError::FromRow { row: row.clone() });
        Err(err)
    }
}

trait StorageErrorWrappable {
    fn as_get<T>(result: Result<T>) -> core::result::Result<T, StorageError>;
    fn as_set<T>(result: Result<T>) -> core::result::Result<T, StorageError>;
}

impl StorageErrorWrappable for StorageError {
    fn as_get<T>(result: Result<T>) -> core::result::Result<T, Self> {
        match result {
            Ok(t) => Ok(t),
            Err(err) => Err(StorageError::GetData(err.to_string())),
        }
    }
    fn as_set<T>(result: Result<T>) -> core::result::Result<T, Self> {
        match result {
            Ok(t) => Ok(t),
            Err(err) => Err(StorageError::SetData(err.to_string())),
        }
    }
}<|MERGE_RESOLUTION|>--- conflicted
+++ resolved
@@ -1477,13 +1477,8 @@
 
         debug!("END MySQL get epoch LTE epoch");
         match result.await {
-<<<<<<< HEAD
-            Ok(u64::MAX) => Err(StorageError::GetError(format!(
-                "Node (val: {:?}, len: {}) did not exist <= epoch {}",
-=======
             Ok(u64::MAX) => Err(StorageError::GetData(format!(
                 "Node (val: {}, len: {}) did not exist <= epoch {}",
->>>>>>> c9fa577e
                 node_label.val, node_label.len, epoch_in_question
             ))),
             Ok(ep) => Ok(ep),
