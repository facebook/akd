// Copyright (c) Facebook, Inc. and its affiliates.
//
// This source code is licensed under both the MIT license found in the
// LICENSE-MIT file in the root directory of this source tree and the Apache
// License, Version 2.0 found in the LICENSE-APACHE file in the root directory
// of this source tree.

//! The representation for the label of a history tree node.

<<<<<<< HEAD
#[cfg(feature = "serde")]
use crate::serialization::{digest_deserialize, digest_serialize};
use crate::{Direction, EMPTY_LABEL};
=======
use crate::serialization::from_digest;
#[cfg(feature = "serde_serialization")]
use crate::serialization::{
    bytes_deserialize_hex, bytes_serialize_hex, digest_deserialize, digest_serialize,
};
use crate::storage::types::StorageType;
use crate::storage::Storable;
use crate::{Direction, ARITY, EMPTY_VALUE};

>>>>>>> 0b5737c9
#[cfg(feature = "rand")]
use rand::{CryptoRng, Rng, RngCore};

use std::{
    convert::TryInto,
    fmt::{self, Debug},
};
use winter_crypto::Hasher;

/// Represents a node's label & associated hash
<<<<<<< HEAD
#[derive(Debug, Eq, PartialEq)]
#[cfg_attr(feature = "serde", derive(serde::Deserialize, serde::Serialize))]
=======
#[derive(Debug, PartialEq)]
#[cfg_attr(
    feature = "serde_serialization",
    derive(serde::Deserialize, serde::Serialize)
)]
>>>>>>> 0b5737c9
pub struct Node<H: Hasher> {
    /// the label associated with the accompanying hash
    pub label: NodeLabel,
    /// the hash associated to this label
    #[cfg_attr(
        feature = "serde_serialization",
        serde(serialize_with = "digest_serialize")
    )]
    #[cfg_attr(
        feature = "serde_serialization",
        serde(deserialize_with = "digest_deserialize")
    )]
    pub hash: H::Digest,
}

// can't use #derive because it doesn't bind correctly
// #derive and generics are not friendly; might make Debug weird too ...
// see also:
// https://users.rust-lang.org/t/why-does-deriving-clone-not-work-in-this-case-but-implementing-manually-does/29075
// https://github.com/rust-lang/rust/issues/26925
impl<H: Hasher> Copy for Node<H> {}

impl<H: Hasher> Clone for Node<H> {
    fn clone(&self) -> Node<H> {
        *self
    }
}

/// The NodeLabel struct represents the label for a HistoryTreeNode.
/// Since the label itself may have any number of zeros pre-pended,
/// just using a native type, unless it is a bit-vector, wouldn't work.
/// Hence, we need a custom representation.
#[derive(Debug, Copy, Clone, PartialEq, Eq, Hash)]
#[cfg_attr(
    feature = "serde_serialization",
    derive(serde::Deserialize, serde::Serialize)
)]
pub struct NodeLabel {
    /// val stores a binary string as a u64
    #[cfg_attr(
        feature = "serde_serialization",
        serde(serialize_with = "bytes_serialize_hex")
    )]
    #[cfg_attr(
        feature = "serde_serialization",
        serde(deserialize_with = "bytes_deserialize_hex")
    )]
    pub val: [u8; 32],
    /// len keeps track of how long the binary string is
    pub len: u32,
}

impl PartialOrd for NodeLabel {
    fn partial_cmp(&self, other: &Self) -> Option<std::cmp::Ordering> {
        Some(self.cmp(other))
    }
}

impl Ord for NodeLabel {
    fn cmp(&self, other: &Self) -> std::cmp::Ordering {
        //`label_len`, `label_val`
        let len_cmp = self.len.cmp(&other.len);
        if let std::cmp::Ordering::Equal = len_cmp {
            self.val.cmp(&other.val)
        } else {
            len_cmp
        }
    }
}

impl fmt::Display for NodeLabel {
    fn fmt(&self, f: &mut fmt::Formatter) -> fmt::Result {
        write!(f, "(0x{}, {})", hex::encode(&self.val), self.len)
    }
}

impl NodeLabel {
    /// Creates a new NodeLabel representing the root.
    pub fn root() -> Self {
        Self::new([0u8; 32], 0)
    }

    /// Creates a new NodeLabel with the given value and len.
    pub fn new(val: [u8; 32], len: u32) -> Self {
        NodeLabel { val, len }
    }

    /// Gets the length of a NodeLabel.
    pub fn get_len(&self) -> u32 {
        self.len
    }

    /// Gets the value of a NodeLabel.
    pub fn get_val(&self) -> [u8; 32] {
        self.val
    }

    /// Generate a random NodeLabel for testing purposes
    #[cfg(feature = "rand")]
    pub fn random<R: RngCore + CryptoRng>(rng: &mut R) -> Self {
        // FIXME: should we always select length-64 labels?
        Self {
            val: rng.gen(),
            len: 256,
        }
    }

    /// Returns the bit at a specified index, and a 0 on an out of range index
    fn get_bit_at(&self, index: u32) -> u8 {
        if index >= self.len {
            return 0;
        }

        let usize_index: usize = index.try_into().unwrap();
        let index_full_blocks = usize_index / 8;
        let index_remainder = usize_index % 8;
        (self.val[index_full_blocks] >> (7 - index_remainder)) & 1
    }

    /// Returns the prefix of a specified length, and the entire value on an out of range length
    pub(crate) fn get_prefix(&self, len: u32) -> Self {
        if len >= self.get_len() {
            return *self;
        }
        if len == 0 {
            return Self::new([0u8; 32], 0);
        }

        let usize_len: usize = (len - 1).try_into().unwrap();
        let len_remainder = usize_len % 8;
        let len_div = usize_len / 8;

        let mut out_val = [0u8; 32];
        out_val[..len_div].clone_from_slice(&self.val[..len_div]);
        out_val[len_div] = (self.val[len_div] >> (7 - len_remainder)) << (7 - len_remainder);

        Self::new(out_val, len)
    }

    // The sibling of a node in a binary tree has the same label as its sibling
    // except its last bit is flipped (e.g., 000 and 001 are siblings).
    // This function returns the sibling prefix of a specified length.
    // The rest of the node label after the flipped bit is padded with zeroes.
    // For instance, 010100 (length = 6) with sibling prefix length = 3 is 01[1]000 (length = 3)
    // -- [bit] denoting flipped bit.
    pub(crate) fn get_sibling_prefix(&self, mut len: u32) -> Self {
        if len > self.get_len() {
            len = self.get_len();
        }

        if len == 0 {
            return Self::new([0u8; 32], 0);
        }

        let usize_len: usize = (len - 1).try_into().unwrap();
        let byte_index = usize_len / 8;
        let bit_index = usize_len % 8;

        let bit_flip_marker: u8 = 0b1 << (7 - bit_index);

        let mut val = self.get_val();
        val[byte_index] ^= bit_flip_marker;

        let mut out_val = [0u8; 32];
        out_val[..byte_index].clone_from_slice(&self.val[..byte_index]);
        out_val[byte_index] = (val[byte_index] >> (7 - bit_index)) << (7 - bit_index);

        Self::new(out_val, len)
    }

    /// Takes as input a pointer to the caller and another NodeLabel,
    /// returns a NodeLabel that is the longest common prefix of the two.
    #[must_use]
    pub fn get_longest_common_prefix(&self, other: Self) -> Self {
        let shorter_len = if self.get_len() < other.get_len() {
            self.get_len()
        } else {
            other.get_len()
        };

        let mut prefix_len = 0;
        while prefix_len <= shorter_len
            && self.get_bit_at(prefix_len) == other.get_bit_at(prefix_len)
        {
            prefix_len += 1;
        }
        if *self == EMPTY_LABEL || other == EMPTY_LABEL {
            return EMPTY_LABEL;
        }
        self.get_prefix(prefix_len)
    }

    /// Takes as input a pointer to self, another NodeLabel and returns the tuple representing:
    /// * the longest common prefix,
    /// * the direction, with respect to the longest common prefix, of other,
    /// * the direction, with respect to the longest common prefix, of self.
    /// If either the node itself, or other is the longest common prefix, the
    /// direction of the longest common prefix node is None.
    pub fn get_longest_common_prefix_and_dirs(&self, other: Self) -> (Self, Direction, Direction) {
        let lcp_label = self.get_longest_common_prefix(other);
        let dir_other = lcp_label.get_dir(other);
        let dir_self = lcp_label.get_dir(*self);
        (lcp_label, dir_other, dir_self)
    }

    /// Gets the direction of other with respect to self, if self is a prefix of other.
    /// If self is not a prefix of other, then returns None.
    pub fn get_dir(&self, other: Self) -> Direction {
        if self.get_len() >= other.get_len() {
            return Direction::None;
        }
        if other.get_prefix(self.get_len()) != *self {
            return Direction::None;
        }
        Direction::Some(other.get_bit_at(self.get_len()) as usize)
    }
}

/// Hashes a label of type NodeLabel using the hash function provided by
/// the generic type H.
pub fn hash_label<H: Hasher>(label: NodeLabel) -> H::Digest {
    let hash_input = [&label.get_len().to_be_bytes()[..], &label.get_val()].concat();
    H::hash(&hash_input)
}

<<<<<<< HEAD
=======
/// A HistoryNodeState represents the state of a [crate::history_tree_node::HistoryTreeNode] at a given epoch.
/// As you may see, when looking at [HistoryChildState], the node needs to include
/// its hashed value, the hashed values of its children and the labels of its children.
/// This allows the various algorithms in [crate::history_tree_node::HistoryTreeNode] to build proofs for the tree at
/// any given epoch, without having to do a traversal of the history tree to find siblings.
/// The hash value of this node at this state.
/// To be used in its parent, alongwith the label.
#[derive(Debug, Eq, PartialEq)]
#[cfg_attr(
    feature = "serde_serialization",
    derive(serde::Deserialize, serde::Serialize)
)]
#[cfg_attr(feature = "serde_serialization", serde(bound = ""))]
pub struct HistoryNodeState {
    /// The hash at this node state
    #[cfg_attr(
        feature = "serde_serialization",
        serde(serialize_with = "bytes_serialize_hex")
    )]
    #[cfg_attr(
        feature = "serde_serialization",
        serde(deserialize_with = "bytes_deserialize_hex")
    )]
    pub value: [u8; 32],
    /// The states of the children at this time
    pub child_states: [Option<HistoryChildState>; ARITY],
    /// A unique key
    pub key: NodeStateKey,
}

/// This struct is just used for storage access purposes.
/// parameters are node label and epoch
#[derive(Copy, Clone, PartialEq, Eq, Hash, Debug)]
#[cfg_attr(
    feature = "serde_serialization",
    derive(serde::Deserialize, serde::Serialize)
)]
pub struct NodeStateKey(pub NodeLabel, pub u64);

impl PartialOrd for NodeStateKey {
    fn partial_cmp(&self, other: &Self) -> Option<std::cmp::Ordering> {
        Some(self.cmp(other))
    }
}

impl Ord for NodeStateKey {
    fn cmp(&self, other: &Self) -> std::cmp::Ordering {
        //`label_len`, `label_val`, `epoch`
        let label_cmp = self.0.len.cmp(&other.0.len);
        if let std::cmp::Ordering::Equal = label_cmp {
            let value_cmp = self.0.val.cmp(&other.0.val);
            if let std::cmp::Ordering::Equal = value_cmp {
                self.1.cmp(&self.1)
            } else {
                value_cmp
            }
        } else {
            label_cmp
        }
    }
}

impl Storable for HistoryNodeState {
    type Key = NodeStateKey;

    fn data_type() -> StorageType {
        StorageType::HistoryNodeState
    }

    fn get_id(&self) -> NodeStateKey {
        self.key
    }

    fn get_full_binary_key_id(key: &NodeStateKey) -> Vec<u8> {
        let mut result = vec![StorageType::HistoryNodeState as u8];
        result.extend_from_slice(&key.0.len.to_le_bytes());
        result.extend_from_slice(&key.0.val);
        result.extend_from_slice(&key.1.to_le_bytes());
        result
    }

    fn key_from_full_binary(bin: &[u8]) -> Result<NodeStateKey, String> {
        if bin.len() < 45 {
            return Err("Not enough bytes to form a proper key".to_string());
        }

        if bin[0] != StorageType::HistoryNodeState as u8 {
            return Err("Not a history node state key".to_string());
        }

        let len_bytes: [u8; 4] = bin[1..=4].try_into().expect("Slice with incorrect length");
        let val_bytes: [u8; 32] = bin[5..=36].try_into().expect("Slice with incorrect length");
        let epoch_bytes: [u8; 8] = bin[37..=44]
            .try_into()
            .expect("Slice with incorrect length");
        let len = u32::from_le_bytes(len_bytes);
        let val = val_bytes;
        let epoch = u64::from_le_bytes(epoch_bytes);

        Ok(NodeStateKey(NodeLabel { len, val }, epoch))
    }
}

unsafe impl Sync for HistoryNodeState {}

impl HistoryNodeState {
    /// Creates a new [HistoryNodeState]
    pub fn new<H: Hasher>(key: NodeStateKey) -> Self {
        const INIT: Option<HistoryChildState> = None;
        HistoryNodeState {
            value: from_digest::<H>(H::hash(&EMPTY_VALUE)),
            child_states: [INIT; ARITY],
            key,
        }
    }

    /// Returns a copy of the child state, in the calling HistoryNodeState in the given direction.
    pub(crate) fn get_child_state_in_dir(&self, dir: usize) -> Option<HistoryChildState> {
        self.child_states[dir].clone()
    }
}

impl Clone for HistoryNodeState {
    fn clone(&self) -> Self {
        Self {
            value: self.value,
            child_states: self.child_states.clone(),
            key: self.key,
        }
    }
}

// To use the `{}` marker, the trait `fmt::Display` must be implemented
// manually for the type.
impl fmt::Display for HistoryNodeState {
    // This trait requires `fmt` with this exact signature.
    fn fmt(&self, f: &mut fmt::Formatter) -> fmt::Result {
        writeln!(f, "\tvalue = {:?}", self.value)?;
        for i in 0..ARITY {
            writeln!(f, "\tchildren {}: {:?}", i, self.child_states[i])?;
        }
        write!(f, "")
    }
}

/// This struct represents the state of the child of a node at a given epoch
/// and contains all the information its parent might need about it in an operation.
/// The dummy_marker represents whether this child was real or a dummy.
/// In particular, the children of a leaf node are dummies.
#[derive(Debug, Eq)]
#[cfg_attr(
    feature = "serde_serialization",
    derive(serde::Deserialize, serde::Serialize)
)]
pub struct HistoryChildState {
    /// Child node's label
    pub label: NodeLabel,
    /// Child node's hash value
    #[cfg_attr(
        feature = "serde_serialization",
        serde(serialize_with = "bytes_serialize_hex")
    )]
    #[cfg_attr(
        feature = "serde_serialization",
        serde(deserialize_with = "bytes_deserialize_hex")
    )]
    pub hash_val: [u8; 32],
    /// Child node's state this epoch being pointed to here
    pub epoch_version: u64,
}

unsafe impl Sync for HistoryChildState {}

impl HistoryChildState {
    /// Instantiates a new [HistoryChildState] with given label and hash val.
    pub fn new<H: Hasher>(label: NodeLabel, hash_val: H::Digest, ep: u64) -> Self {
        HistoryChildState {
            label,
            hash_val: from_digest::<H>(hash_val),
            epoch_version: ep,
        }
    }
}

impl Clone for HistoryChildState {
    fn clone(&self) -> Self {
        Self {
            label: self.label,
            hash_val: self.hash_val,
            epoch_version: self.epoch_version,
        }
    }
}

impl PartialEq for HistoryChildState {
    fn eq(&self, other: &Self) -> bool {
        self.label == other.label
            && self.hash_val == other.hash_val
            && self.epoch_version == other.epoch_version
    }
}

impl fmt::Display for HistoryChildState {
    fn fmt(&self, f: &mut fmt::Formatter) -> fmt::Result {
        write!(
            f,
            "\n\t\t label = {:?}
                \n\t\t hash = {:?},
                \n\t\t epoch_version = {:?}\n\n",
            self.label, self.hash_val, self.epoch_version
        )
    }
}

>>>>>>> 0b5737c9
#[cfg(any(test, feature = "public-tests"))]
pub(crate) fn byte_arr_from_u64(input_int: u64) -> [u8; 32] {
    let mut output_arr = [0u8; 32];
    let input_arr = input_int.to_be_bytes();
    output_arr[..8].clone_from_slice(&input_arr[..8]);
    output_arr
}

// Use test profile here other wise cargo complains function is never used.
#[cfg(test)]
fn byte_arr_from_u64_suffix(input_int: u64) -> [u8; 32] {
    let mut output_arr = [0u8; 32];
    let input_arr = input_int.to_be_bytes();
    output_arr[24..32].clone_from_slice(&input_arr[..8]);
    output_arr
}

#[cfg(test)]
mod tests {
    use super::*;
    use rand::rngs::OsRng;

    #[test]
    pub fn test_get_bit_at_small() {
        let val = 0b1010u64 << 60;
        let expected = 1;
        let label = NodeLabel::new(byte_arr_from_u64(val), 4);
        let computed = label.get_bit_at(2);
        assert!(
            expected == computed,
            "get_bit_at(2) wrong for the 4 digit label 10! Expected {:?} and got {:?}",
            expected,
            computed
        )
    }

    #[test]
    pub fn test_get_bit_at_medium_1() {
        let val = 0b1u64 << 63;
        let expected = 1;
        let label = NodeLabel::new(byte_arr_from_u64(val), 256);
        let computed = label.get_bit_at(0);
        assert!(
            expected == computed,
            "get_bit_at(2) wrong for the 4 digit label 10! Expected {:?} and got {:?}",
            expected,
            computed
        )
    }

    #[test]
    pub fn test_get_bit_at_medium_2() {
        let val = 0b1u64 << 63;
        let expected = 0;
        let label = NodeLabel::new(byte_arr_from_u64(val), 256);
        let computed = label.get_bit_at(190);
        assert!(
            expected == computed,
            "get_bit_at(2) wrong for the 4 digit label 10! Expected {:?} and got {:?}",
            expected,
            computed
        )
    }

    #[test]
    pub fn test_get_bit_at_large() {
        let mut val = [0u8; 32];
        val[2] = 128u8 + 32u8;
        let expected = 1;
        let label = NodeLabel::new(val, 256);
        let computed = label.get_bit_at(16);
        assert!(
            expected == computed,
            "get_bit_at(2) wrong for the 4 digit label 10! Expected {:?} and got {:?}",
            expected,
            computed
        )
    }

    #[test]
    pub fn test_byte_arr_from_u64_small() {
        let val = 0b1010u64 << 60;
        let mut expected = [0u8; 32];
        expected[0] = 0b10100000u8;
        let computed = byte_arr_from_u64(val);
        assert!(
            expected == computed,
            "Byte from u64 conversion wrong for small u64! Expected {:?} and got {:?}",
            expected,
            computed
        )
    }

    #[test]
    pub fn test_byte_arr_from_u64_medium() {
        let val = 0b101010101010u64 << 52;
        let mut expected = [0u8; 32];
        expected[0] = 0b10101010u8;
        expected[1] = 0b10100000u8;
        let computed = byte_arr_from_u64(val);
        assert!(
            expected == computed,
            "Byte from u64 conversion wrong for medium, ~2 byte u64! Expected {:?} and got {:?}",
            expected,
            computed
        )
    }

    #[test]
    pub fn test_byte_arr_from_u64_larger() {
        let val = 0b01011010101101010101010u64 << 41;
        let mut expected = [0u8; 32];
        expected[2] = 0b01010100u8;
        expected[1] = 0b10110101u8;
        expected[0] = 0b01011010u8;
        let computed = byte_arr_from_u64(val);
        assert!(
            expected == computed,
            "Byte from u64 conversion wrong for larger, ~3 byte u64! Expected {:?} and got {:?}",
            expected,
            computed
        )
    }

    // Test for equality
    #[test]
    pub fn test_node_label_equal_leading_one() {
        let label_1 = NodeLabel::new(byte_arr_from_u64(10000000u64), 8u32);
        let label_2 = NodeLabel::new(byte_arr_from_u64(10000000u64), 8u32);
        assert!(
            label_1 == label_2,
            "Identical labels with leading one not found equal!"
        )
    }

    #[test]
    pub fn test_node_label_equal_leading_zero() {
        let label_1 = NodeLabel::new(byte_arr_from_u64(10000000u64), 9u32);
        let label_2 = NodeLabel::new(byte_arr_from_u64(010000000u64), 9u32);
        assert!(
            label_1 == label_2,
            "Identical labels with leading zero not found equal!"
        )
    }

    #[test]
    pub fn test_node_label_unequal_values() {
        let label_1 = NodeLabel::new(byte_arr_from_u64(10000000u64), 9u32);
        let label_2 = NodeLabel::new(byte_arr_from_u64(110000000u64), 9u32);
        assert!(label_1 != label_2, "Unequal labels found equal!")
    }

    #[test]
    pub fn test_node_label_equal_values_unequal_len() {
        let label_1 = NodeLabel::new(byte_arr_from_u64(10000000u64), 8u32);
        let label_2 = NodeLabel::new(byte_arr_from_u64(10000000u64), 9u32);
        assert!(
            label_1 != label_2,
            "Identical labels with unequal lengths not found equal!"
        )
    }

    // Test for get_longest_common_prefix

    #[test]
    pub fn test_node_label_with_self_leading_one() {
        let label_1 = NodeLabel::new(byte_arr_from_u64(10000000u64), 8u32);
        let label_2 = NodeLabel::new(byte_arr_from_u64(10000000u64), 8u32);
        let expected = NodeLabel::new(byte_arr_from_u64(10000000u64), 8u32);
        assert!(
            label_1.get_longest_common_prefix(label_2) == expected,
            "Longest common substring with self with leading one, not equal to itself!"
        )
    }

    #[test]
    pub fn test_node_label_lcs_with_self_leading_zero() {
        let label_1 = NodeLabel::new(byte_arr_from_u64(0b10000000u64), 9u32);
        let label_2 = NodeLabel::new(byte_arr_from_u64(0b10000000u64), 9u32);
        let expected = NodeLabel::new(byte_arr_from_u64(0b10000000u64), 9u32);
        assert!(
            label_1.get_longest_common_prefix(label_2) == expected,
            "Longest common substring with self with leading zero, not equal to itself!"
        )
    }

    #[test]
    pub fn test_node_label_lcs_self_prefix_leading_one() {
        let label_1 = NodeLabel::new(byte_arr_from_u64(0b1000u64), 4u32);
        let label_2 = NodeLabel::new(byte_arr_from_u64(0b10000000u64), 8u32);
        let expected = NodeLabel::new(byte_arr_from_u64(0b1000u64), 4u32);
        let computed = label_1.get_longest_common_prefix(label_2);
        assert!(
            computed == expected,
            "Longest common substring with self with leading one, not equal to itself! Expected: {:?}, Got: {:?}",
            expected, computed
        )
    }

    #[test]
    pub fn test_node_label_lcs_self_prefix_leading_zero() {
        let label_1 = NodeLabel::new(byte_arr_from_u64(0b10000000u64), 9u32);
        let label_2 = NodeLabel::new(byte_arr_from_u64(0b10000000u64), 9u32);
        let expected = NodeLabel::new(byte_arr_from_u64(0b10000000u64), 9u32);
        assert!(
            label_1.get_longest_common_prefix(label_2) == expected,
            "Longest common substring with self with leading zero, not equal to itself!"
        )
    }

    #[test]
    pub fn test_node_label_lcs_other_one() {
        let label_1 = NodeLabel::new(byte_arr_from_u64(0b10000000u64 << 56), 8u32);
        let label_2 = NodeLabel::new(byte_arr_from_u64(0b11000000u64 << 56), 8u32);
        let expected = NodeLabel::new(byte_arr_from_u64(0b1u64 << 63), 1u32);
        let computed = label_1.get_longest_common_prefix(label_2);
        assert!(
            computed == expected,
            "Longest common substring with other with leading one, not equal to expected! Expected: {:?}, Computed: {:?}",
            expected, computed
        )
    }

    #[test]
    pub fn test_node_label_lcs_other_zero() {
        let label_1 = NodeLabel::new(byte_arr_from_u64(0b10000000u64 << 55), 9u32);
        let label_2 = NodeLabel::new(byte_arr_from_u64(0b11000000u64 << 55), 9u32);
        let expected = NodeLabel::new(byte_arr_from_u64(0b1u64 << 62), 2u32);
        assert!(
            label_1.get_longest_common_prefix(label_2) == expected,
            "Longest common substring with other with leading zero, not equal to expected!"
        )
    }

    #[test]
    pub fn test_node_label_lcs_empty() {
        let label_1 = NodeLabel::new(byte_arr_from_u64(0b10000000u64 << 55), 9u32);
        let label_2 = NodeLabel::new(byte_arr_from_u64(0b11000000u64 << 56), 8u32);
        let expected = NodeLabel::new(byte_arr_from_u64(0b0u64), 0u32);
        assert!(
            label_1.get_longest_common_prefix(label_2) == expected,
            "Longest common substring should be empty!"
        )
    }
    #[test]
    pub fn test_node_label_lcs_some_leading_one() {
        let label_1 = NodeLabel::new(byte_arr_from_u64(0b11010000u64 << 56), 8u32);
        let label_2 = NodeLabel::new(byte_arr_from_u64(0b11011000u64 << 56), 8u32);
        let expected = NodeLabel::new(byte_arr_from_u64(0b1101u64 << 60), 4u32);
        assert!(
            label_1.get_longest_common_prefix(label_2) == expected,
            "Longest common substring with other with leading one, not equal to expected!"
        )
    }

    #[test]
    pub fn test_node_label_lcs_some_leading_zero() {
        let label_1 = NodeLabel::new(byte_arr_from_u64(0b11010000u64 << 55), 9u32);
        let label_2 = NodeLabel::new(byte_arr_from_u64(0b11011000u64 << 55), 9u32);
        let expected = NodeLabel::new(byte_arr_from_u64(0b1101u64 << 59), 5u32);
        assert!(
            label_1.get_longest_common_prefix(label_2) == expected,
            "Longest common substring with other with leading zero, not equal to expected!"
        )
    }

    #[test]
    pub fn test_node_label_lcs_dirs_some_leading_zero() {
        let label_1 = NodeLabel::new(byte_arr_from_u64(0b11010000u64 << 55), 9u32);
        let label_2 = NodeLabel::new(byte_arr_from_u64(0b11011000u64 << 55), 9u32);
        let expected = (
            NodeLabel::new(byte_arr_from_u64(0b1101u64 << 59), 5u32),
            Direction::Some(1),
            Direction::Some(0),
        );
        let computed = label_1.get_longest_common_prefix_and_dirs(label_2);
        assert!(
        computed == expected,
        "Longest common substring or direction with other with leading zero, not equal to expected!"
    )
    }

    #[test]
    pub fn test_node_label_lcs_dirs_some_leading_one() {
        let label_1 = NodeLabel::new(byte_arr_from_u64(0b11010000u64 << 56), 8u32);
        let label_2 = NodeLabel::new(byte_arr_from_u64(0b11011000u64 << 56), 8u32);
        let expected = (
            NodeLabel::new(byte_arr_from_u64(0b1101u64 << 60), 4u32),
            Direction::Some(1),
            Direction::Some(0),
        );
        let computed = label_1.get_longest_common_prefix_and_dirs(label_2);
        assert!(
        computed == expected,
        "Longest common substring or direction with other with leading zero, not equal to expected!"
    )
    }

    #[test]
    pub fn test_node_label_lcs_dirs_self_leading_one() {
        let label_1 = NodeLabel::new(byte_arr_from_u64(0b1101u64 << 60), 4u32);
        let label_2 = NodeLabel::new(byte_arr_from_u64(0b11011000u64 << 56), 8u32);
        let expected = (
            NodeLabel::new(byte_arr_from_u64(0b1101u64 << 60), 4u32),
            Direction::Some(1),
            Direction::None,
        );
        let computed = label_1.get_longest_common_prefix_and_dirs(label_2);
        assert!(
            computed == expected,
            "Longest common substring or direction with other with leading zero, not equal to expected! Computed = {:?} and expected = {:?}",
            computed, expected
        )
    }

    #[test]
    pub fn test_get_dir_large() {
        for i in 1..257 {
            let mut rng = OsRng;
            let label_1 = NodeLabel::random(&mut rng);
            let pos = i;
            let label_2 = label_1.get_prefix(pos);
            let mut direction = Direction::Some(label_1.get_bit_at(pos).try_into().unwrap());
            if pos == 256 {
                direction = Direction::None;
            }
            let computed = label_2.get_dir(label_1);
            assert!(
                computed == direction,
                "Direction not equal to expected. Node = {:?}, prefix = {:?}",
                label_1,
                label_2
            )
        }
    }

    #[test]
    pub fn test_get_dir_example() {
        let label_1 = NodeLabel::new(byte_arr_from_u64(10049430782486799941u64), 64u32);
        let label_2 = NodeLabel::new(byte_arr_from_u64(23u64), 5u32);
        let direction = Direction::None;
        let computed = label_2.get_dir(label_1);
        assert!(
            computed == direction,
            "Direction not equal to expected. Node = {:?}, prefix = {:?}, computed = {:?}",
            label_1,
            label_2,
            computed
        )
    }

    #[test]
    pub fn test_get_prefix_small() {
        let label_1 = NodeLabel::new(
            byte_arr_from_u64(
                0b1000101101110110110000000000110101110001000000000110011001000101u64,
            ),
            64u32,
        );
        let prefix_len = 10u32;
        let label_2 = NodeLabel::new(byte_arr_from_u64(0b1000101101u64 << 54), prefix_len);
        let computed = label_1.get_prefix(prefix_len);
        assert!(
            computed == label_2,
            "Direction not equal to expected. Node = {:?}, prefix = {:?}, computed = {:?}",
            label_1,
            label_2,
            computed
        )
    }

    #[test]
    pub fn test_get_sibling_prefix() {
        let label0 = NodeLabel::new(byte_arr_from_u64(0b0 << 63), 1);
        let label0_sibling = NodeLabel::new(byte_arr_from_u64(0b1 << 63), 1);

        assert!(label0.get_sibling_prefix(1) == label0_sibling);

        let label1 = NodeLabel::new(byte_arr_from_u64(0b1 << 63), 1);
        let label1_sibling = NodeLabel::new(byte_arr_from_u64(0b0 << 63), 1);

        assert!(label1.get_sibling_prefix(1) == label1_sibling);

        let label_rand_len_30 = NodeLabel::new(
            byte_arr_from_u64(
                0b1010000000000110001111001000001000001000110100101010111111001110u64,
            ),
            30,
        );
        let label_rand_len_30_prefix_15_sibling = NodeLabel::new(
            byte_arr_from_u64(
                0b1010000000000100000000000000000000000000000000000000000000000000u64,
            ),
            15,
        );

        assert!(label_rand_len_30.get_sibling_prefix(15) == label_rand_len_30_prefix_15_sibling);

        let label_rand_len_256 = NodeLabel::new(
            byte_arr_from_u64_suffix(
                0b1010000000000110001111001000001000001000110100101010111111001110u64,
            ),
            256,
        );
        let label_rand_len_256_prefix_256_sibling = NodeLabel::new(
            byte_arr_from_u64_suffix(
                0b1010000000000110001111001000001000001000110100101010111111001111u64,
            ),
            256,
        );

        assert!(
            label_rand_len_256.get_sibling_prefix(256) == label_rand_len_256_prefix_256_sibling
        );
    }

    // Test for serialization / deserialization

    #[test]
    pub fn serialize_deserialize() {
        use winter_crypto::hashers::Blake3_256;
        use winter_crypto::Hasher;
        use winter_math::fields::f128::BaseElement;

        type Blake3 = Blake3_256<BaseElement>;

        let label = NodeLabel {
            val: byte_arr_from_u64(0),
            len: 0,
        };
        let hash = Blake3::hash(b"hello, world!");
        let node = Node::<Blake3> { label, hash };

        let serialized = bincode::serialize(&node).unwrap();
        let deserialized: Node<Blake3> = bincode::deserialize(&serialized).unwrap();

        assert_eq!(node.label, deserialized.label);
        assert_eq!(node.hash, deserialized.hash);
    }
}<|MERGE_RESOLUTION|>--- conflicted
+++ resolved
@@ -7,11 +7,6 @@
 
 //! The representation for the label of a history tree node.
 
-<<<<<<< HEAD
-#[cfg(feature = "serde")]
-use crate::serialization::{digest_deserialize, digest_serialize};
-use crate::{Direction, EMPTY_LABEL};
-=======
 use crate::serialization::from_digest;
 #[cfg(feature = "serde_serialization")]
 use crate::serialization::{
@@ -19,9 +14,8 @@
 };
 use crate::storage::types::StorageType;
 use crate::storage::Storable;
-use crate::{Direction, ARITY, EMPTY_VALUE};
-
->>>>>>> 0b5737c9
+use crate::{Direction, EMPTY_LABEL};
+
 #[cfg(feature = "rand")]
 use rand::{CryptoRng, Rng, RngCore};
 
@@ -32,16 +26,11 @@
 use winter_crypto::Hasher;
 
 /// Represents a node's label & associated hash
-<<<<<<< HEAD
-#[derive(Debug, Eq, PartialEq)]
-#[cfg_attr(feature = "serde", derive(serde::Deserialize, serde::Serialize))]
-=======
 #[derive(Debug, PartialEq)]
 #[cfg_attr(
     feature = "serde_serialization",
     derive(serde::Deserialize, serde::Serialize)
 )]
->>>>>>> 0b5737c9
 pub struct Node<H: Hasher> {
     /// the label associated with the accompanying hash
     pub label: NodeLabel,
@@ -267,223 +256,6 @@
     H::hash(&hash_input)
 }
 
-<<<<<<< HEAD
-=======
-/// A HistoryNodeState represents the state of a [crate::history_tree_node::HistoryTreeNode] at a given epoch.
-/// As you may see, when looking at [HistoryChildState], the node needs to include
-/// its hashed value, the hashed values of its children and the labels of its children.
-/// This allows the various algorithms in [crate::history_tree_node::HistoryTreeNode] to build proofs for the tree at
-/// any given epoch, without having to do a traversal of the history tree to find siblings.
-/// The hash value of this node at this state.
-/// To be used in its parent, alongwith the label.
-#[derive(Debug, Eq, PartialEq)]
-#[cfg_attr(
-    feature = "serde_serialization",
-    derive(serde::Deserialize, serde::Serialize)
-)]
-#[cfg_attr(feature = "serde_serialization", serde(bound = ""))]
-pub struct HistoryNodeState {
-    /// The hash at this node state
-    #[cfg_attr(
-        feature = "serde_serialization",
-        serde(serialize_with = "bytes_serialize_hex")
-    )]
-    #[cfg_attr(
-        feature = "serde_serialization",
-        serde(deserialize_with = "bytes_deserialize_hex")
-    )]
-    pub value: [u8; 32],
-    /// The states of the children at this time
-    pub child_states: [Option<HistoryChildState>; ARITY],
-    /// A unique key
-    pub key: NodeStateKey,
-}
-
-/// This struct is just used for storage access purposes.
-/// parameters are node label and epoch
-#[derive(Copy, Clone, PartialEq, Eq, Hash, Debug)]
-#[cfg_attr(
-    feature = "serde_serialization",
-    derive(serde::Deserialize, serde::Serialize)
-)]
-pub struct NodeStateKey(pub NodeLabel, pub u64);
-
-impl PartialOrd for NodeStateKey {
-    fn partial_cmp(&self, other: &Self) -> Option<std::cmp::Ordering> {
-        Some(self.cmp(other))
-    }
-}
-
-impl Ord for NodeStateKey {
-    fn cmp(&self, other: &Self) -> std::cmp::Ordering {
-        //`label_len`, `label_val`, `epoch`
-        let label_cmp = self.0.len.cmp(&other.0.len);
-        if let std::cmp::Ordering::Equal = label_cmp {
-            let value_cmp = self.0.val.cmp(&other.0.val);
-            if let std::cmp::Ordering::Equal = value_cmp {
-                self.1.cmp(&self.1)
-            } else {
-                value_cmp
-            }
-        } else {
-            label_cmp
-        }
-    }
-}
-
-impl Storable for HistoryNodeState {
-    type Key = NodeStateKey;
-
-    fn data_type() -> StorageType {
-        StorageType::HistoryNodeState
-    }
-
-    fn get_id(&self) -> NodeStateKey {
-        self.key
-    }
-
-    fn get_full_binary_key_id(key: &NodeStateKey) -> Vec<u8> {
-        let mut result = vec![StorageType::HistoryNodeState as u8];
-        result.extend_from_slice(&key.0.len.to_le_bytes());
-        result.extend_from_slice(&key.0.val);
-        result.extend_from_slice(&key.1.to_le_bytes());
-        result
-    }
-
-    fn key_from_full_binary(bin: &[u8]) -> Result<NodeStateKey, String> {
-        if bin.len() < 45 {
-            return Err("Not enough bytes to form a proper key".to_string());
-        }
-
-        if bin[0] != StorageType::HistoryNodeState as u8 {
-            return Err("Not a history node state key".to_string());
-        }
-
-        let len_bytes: [u8; 4] = bin[1..=4].try_into().expect("Slice with incorrect length");
-        let val_bytes: [u8; 32] = bin[5..=36].try_into().expect("Slice with incorrect length");
-        let epoch_bytes: [u8; 8] = bin[37..=44]
-            .try_into()
-            .expect("Slice with incorrect length");
-        let len = u32::from_le_bytes(len_bytes);
-        let val = val_bytes;
-        let epoch = u64::from_le_bytes(epoch_bytes);
-
-        Ok(NodeStateKey(NodeLabel { len, val }, epoch))
-    }
-}
-
-unsafe impl Sync for HistoryNodeState {}
-
-impl HistoryNodeState {
-    /// Creates a new [HistoryNodeState]
-    pub fn new<H: Hasher>(key: NodeStateKey) -> Self {
-        const INIT: Option<HistoryChildState> = None;
-        HistoryNodeState {
-            value: from_digest::<H>(H::hash(&EMPTY_VALUE)),
-            child_states: [INIT; ARITY],
-            key,
-        }
-    }
-
-    /// Returns a copy of the child state, in the calling HistoryNodeState in the given direction.
-    pub(crate) fn get_child_state_in_dir(&self, dir: usize) -> Option<HistoryChildState> {
-        self.child_states[dir].clone()
-    }
-}
-
-impl Clone for HistoryNodeState {
-    fn clone(&self) -> Self {
-        Self {
-            value: self.value,
-            child_states: self.child_states.clone(),
-            key: self.key,
-        }
-    }
-}
-
-// To use the `{}` marker, the trait `fmt::Display` must be implemented
-// manually for the type.
-impl fmt::Display for HistoryNodeState {
-    // This trait requires `fmt` with this exact signature.
-    fn fmt(&self, f: &mut fmt::Formatter) -> fmt::Result {
-        writeln!(f, "\tvalue = {:?}", self.value)?;
-        for i in 0..ARITY {
-            writeln!(f, "\tchildren {}: {:?}", i, self.child_states[i])?;
-        }
-        write!(f, "")
-    }
-}
-
-/// This struct represents the state of the child of a node at a given epoch
-/// and contains all the information its parent might need about it in an operation.
-/// The dummy_marker represents whether this child was real or a dummy.
-/// In particular, the children of a leaf node are dummies.
-#[derive(Debug, Eq)]
-#[cfg_attr(
-    feature = "serde_serialization",
-    derive(serde::Deserialize, serde::Serialize)
-)]
-pub struct HistoryChildState {
-    /// Child node's label
-    pub label: NodeLabel,
-    /// Child node's hash value
-    #[cfg_attr(
-        feature = "serde_serialization",
-        serde(serialize_with = "bytes_serialize_hex")
-    )]
-    #[cfg_attr(
-        feature = "serde_serialization",
-        serde(deserialize_with = "bytes_deserialize_hex")
-    )]
-    pub hash_val: [u8; 32],
-    /// Child node's state this epoch being pointed to here
-    pub epoch_version: u64,
-}
-
-unsafe impl Sync for HistoryChildState {}
-
-impl HistoryChildState {
-    /// Instantiates a new [HistoryChildState] with given label and hash val.
-    pub fn new<H: Hasher>(label: NodeLabel, hash_val: H::Digest, ep: u64) -> Self {
-        HistoryChildState {
-            label,
-            hash_val: from_digest::<H>(hash_val),
-            epoch_version: ep,
-        }
-    }
-}
-
-impl Clone for HistoryChildState {
-    fn clone(&self) -> Self {
-        Self {
-            label: self.label,
-            hash_val: self.hash_val,
-            epoch_version: self.epoch_version,
-        }
-    }
-}
-
-impl PartialEq for HistoryChildState {
-    fn eq(&self, other: &Self) -> bool {
-        self.label == other.label
-            && self.hash_val == other.hash_val
-            && self.epoch_version == other.epoch_version
-    }
-}
-
-impl fmt::Display for HistoryChildState {
-    fn fmt(&self, f: &mut fmt::Formatter) -> fmt::Result {
-        write!(
-            f,
-            "\n\t\t label = {:?}
-                \n\t\t hash = {:?},
-                \n\t\t epoch_version = {:?}\n\n",
-            self.label, self.hash_val, self.epoch_version
-        )
-    }
-}
-
->>>>>>> 0b5737c9
 #[cfg(any(test, feature = "public-tests"))]
 pub(crate) fn byte_arr_from_u64(input_int: u64) -> [u8; 32] {
     let mut output_arr = [0u8; 32];
@@ -493,7 +265,6 @@
 }
 
 // Use test profile here other wise cargo complains function is never used.
-#[cfg(test)]
 fn byte_arr_from_u64_suffix(input_int: u64) -> [u8; 32] {
     let mut output_arr = [0u8; 32];
     let input_arr = input_int.to_be_bytes();
