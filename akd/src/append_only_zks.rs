--- conflicted
+++ resolved
@@ -178,13 +178,7 @@
                 }
 
                 for dir in 0..ARITY {
-<<<<<<< HEAD
-                    let child = node
-                        .get_child_state::<S>(storage, Direction::Some(dir), self.latest_epoch)
-                        .await?;
-=======
                     let child_label = node.get_child_label(Direction::Some(dir));
->>>>>>> b571a7ee
 
                     if let Some(child_label) = child_label {
                         current_nodes.push(NodeKey(child_label));
