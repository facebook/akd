--- conflicted
+++ resolved
@@ -679,7 +679,7 @@
         )
         .await?;
 
-        info!("Preload of tree ({} nodes) completed", load_count);
+        debug!("Preload of tree ({} nodes) completed", load_count);
 
         Ok(load_count)
     }
@@ -697,7 +697,6 @@
             return Ok(0);
         }
 
-<<<<<<< HEAD
         let nodes = TreeNode::batch_get_from_storage(storage, &node_keys, epoch).await?;
         let mut load_count = node_keys.len() as u64;
 
@@ -765,9 +764,6 @@
             .await?;
             load_count += next_load_count;
         }
-=======
-        debug!("Preload of tree ({} nodes) completed", load_count);
->>>>>>> a38c9be6
 
         Ok(load_count)
     }
