// Copyright (c) Facebook, Inc. and its affiliates.
//
// This source code is licensed under both the MIT license found in the
// LICENSE-MIT file in the root directory of this source tree and the Apache
// License, Version 2.0 found in the LICENSE-APACHE file in the root directory
// of this source tree.

//! Note that the proofs [`AppendOnlyProof`], [`MembershipProof`] and [`NonMembershipProof`] are Merkle Patricia tree proofs,
//! while the proofs [`HistoryProof`] and [`LookupProof`] are AKD proofs.

use crate::serialization::{digest_deserialize, digest_serialize};
use crate::{node_state::Node, node_state::NodeLabel, storage::types::AkdValue, Direction, ARITY};
use serde::{Deserialize, Serialize};
use winter_crypto::Hasher;

/// Merkle proof of membership of a [`NodeLabel`] with a particular hash value
/// in the tree at a given epoch.
<<<<<<< HEAD
#[derive(Debug, Clone, Serialize, Deserialize)]
=======
#[derive(Debug, Clone, Serialize, Deserialize, PartialEq)]
#[serde(bound = "")]
>>>>>>> c040b261
pub struct MembershipProof<H: Hasher> {
    /// The node label
    pub label: NodeLabel,
    /// The hash of the value
    #[serde(serialize_with = "digest_serialize")]
    #[serde(deserialize_with = "digest_deserialize")]
    pub hash_val: H::Digest,
    /// The parent node labels
    pub parent_labels: Vec<NodeLabel>,
    /// The sibling label/digest tuples
    pub siblings: Vec<[Node<H>; ARITY - 1]>,
    /// The node sibling hashes
    /// The directions
    pub dirs: Vec<Direction>,
}

/// Merkle Patricia proof of non-membership for a [`NodeLabel`] in the tree
/// at a given epoch.
<<<<<<< HEAD
#[derive(Debug, Clone, Serialize, Deserialize)]
=======
#[derive(Debug, Clone, Serialize, Deserialize, PartialEq)]
#[serde(bound = "")]
>>>>>>> c040b261
pub struct NonMembershipProof<H: Hasher> {
    /// The label in question
    pub label: NodeLabel,
    /// The longest prefix in the tree
    pub longest_prefix: NodeLabel,
    /// The children of the longest prefix
    pub longest_prefix_children: [Node<H>; ARITY],
    /// The membership proof of the longest prefix
    pub longest_prefix_membership_proof: MembershipProof<H>,
}

/// Proof that no leaves were deleted from the initial epoch.
/// This means that unchanged_nodes should hash to the initial root hash
/// and the vec of inserted is the set of leaves inserted between these epochs.
/// If we built the tree using the nodes in inserted and the nodes in unchanged_nodes
/// as the leaves, it should result in the final root hash.
<<<<<<< HEAD
#[derive(Debug, Clone, Serialize, Deserialize)]
=======
#[derive(Debug, Clone, Serialize, Deserialize, PartialEq)]
#[serde(bound = "")]
>>>>>>> c040b261
pub struct AppendOnlyProof<H: Hasher> {
    /// The inserted nodes & digests
    pub inserted: Vec<Node<H>>,
    /// The unchanged nodes & digests
    pub unchanged_nodes: Vec<Node<H>>,
}

/// Proof that a given label was at a particular state at the given epoch.
/// This means we need to show that the state and version we are claiming for this node must have been:
/// * committed in the tree,
/// * not too far ahead of the most recent marker version,
/// * not stale when served.
/// This proof is sent in response to a lookup query for a particular key.
<<<<<<< HEAD
#[derive(Debug, Clone, Serialize, Deserialize)]
=======
#[derive(Debug, Clone, Serialize, Deserialize, PartialEq)]
#[serde(bound = "")]
>>>>>>> c040b261
pub struct LookupProof<H: Hasher> {
    /// The epoch of this record
    pub epoch: u64,
    /// The plaintext value in question
    pub plaintext_value: AkdValue,
    /// The version of the record
    pub version: u64,
    /// Record existence proof
    pub existence_proof: MembershipProof<H>,
    /// Existence at specific marker
    pub marker_proof: MembershipProof<H>,
    /// Freshness proof (non member at previous epoch)
    pub freshness_proof: NonMembershipProof<H>,
}

/// A vector of UpdateProofs are sent as the proof to a history query for a particular key.
/// For each version of the value associated with the key, the verifier must check that:
/// * the version was included in the claimed epoch,
/// * the previous version was retired at this epoch,
/// * the version did not exist prior to this epoch,
/// * the next few versions (up until the next marker), did not exist at this epoch,
/// * the future marker versions did  not exist at this epoch.
<<<<<<< HEAD
#[derive(Debug, Clone, Serialize, Deserialize)]
=======
#[derive(Debug, Clone, Serialize, Deserialize, PartialEq)]
#[serde(bound = "")]
>>>>>>> c040b261
pub struct UpdateProof<H: Hasher> {
    /// Epoch of this update
    pub epoch: u64,
    /// Value at this update
    pub plaintext_value: AkdValue,
    /// Version at this update
    pub version: u64,
    /// Membership proof to show that the key was included in this epoch
    pub existence_at_ep: MembershipProof<H>,
    /// Proof that previous value was set to old at this epoch
    pub previous_val_stale_at_ep: Option<MembershipProof<H>>,
    /// Proof that this value didn't exist prior to this ep
    pub non_existence_before_ep: Option<NonMembershipProof<H>>,
    /// Proof that the next few values did not exist at this time
    pub non_existence_of_next_few: Vec<NonMembershipProof<H>>,
    /// Proof that future markers did not exist
    pub non_existence_of_future_markers: Vec<NonMembershipProof<H>>,
}

/// This proof is just an array of [`UpdateProof`]s.
<<<<<<< HEAD
#[derive(Debug, Clone, Serialize, Deserialize)]
=======
#[derive(Debug, Clone, Serialize, Deserialize, PartialEq)]
#[serde(bound = "")]
>>>>>>> c040b261
pub struct HistoryProof<H: Hasher> {
    /// The update proofs in the key history
    pub proofs: Vec<UpdateProof<H>>,
}<|MERGE_RESOLUTION|>--- conflicted
+++ resolved
@@ -15,12 +15,8 @@
 
 /// Merkle proof of membership of a [`NodeLabel`] with a particular hash value
 /// in the tree at a given epoch.
-<<<<<<< HEAD
-#[derive(Debug, Clone, Serialize, Deserialize)]
-=======
 #[derive(Debug, Clone, Serialize, Deserialize, PartialEq)]
 #[serde(bound = "")]
->>>>>>> c040b261
 pub struct MembershipProof<H: Hasher> {
     /// The node label
     pub label: NodeLabel,
@@ -39,12 +35,8 @@
 
 /// Merkle Patricia proof of non-membership for a [`NodeLabel`] in the tree
 /// at a given epoch.
-<<<<<<< HEAD
-#[derive(Debug, Clone, Serialize, Deserialize)]
-=======
 #[derive(Debug, Clone, Serialize, Deserialize, PartialEq)]
 #[serde(bound = "")]
->>>>>>> c040b261
 pub struct NonMembershipProof<H: Hasher> {
     /// The label in question
     pub label: NodeLabel,
@@ -61,12 +53,8 @@
 /// and the vec of inserted is the set of leaves inserted between these epochs.
 /// If we built the tree using the nodes in inserted and the nodes in unchanged_nodes
 /// as the leaves, it should result in the final root hash.
-<<<<<<< HEAD
-#[derive(Debug, Clone, Serialize, Deserialize)]
-=======
 #[derive(Debug, Clone, Serialize, Deserialize, PartialEq)]
 #[serde(bound = "")]
->>>>>>> c040b261
 pub struct AppendOnlyProof<H: Hasher> {
     /// The inserted nodes & digests
     pub inserted: Vec<Node<H>>,
@@ -80,12 +68,8 @@
 /// * not too far ahead of the most recent marker version,
 /// * not stale when served.
 /// This proof is sent in response to a lookup query for a particular key.
-<<<<<<< HEAD
-#[derive(Debug, Clone, Serialize, Deserialize)]
-=======
 #[derive(Debug, Clone, Serialize, Deserialize, PartialEq)]
 #[serde(bound = "")]
->>>>>>> c040b261
 pub struct LookupProof<H: Hasher> {
     /// The epoch of this record
     pub epoch: u64,
@@ -108,12 +92,8 @@
 /// * the version did not exist prior to this epoch,
 /// * the next few versions (up until the next marker), did not exist at this epoch,
 /// * the future marker versions did  not exist at this epoch.
-<<<<<<< HEAD
-#[derive(Debug, Clone, Serialize, Deserialize)]
-=======
 #[derive(Debug, Clone, Serialize, Deserialize, PartialEq)]
 #[serde(bound = "")]
->>>>>>> c040b261
 pub struct UpdateProof<H: Hasher> {
     /// Epoch of this update
     pub epoch: u64,
@@ -134,12 +114,8 @@
 }
 
 /// This proof is just an array of [`UpdateProof`]s.
-<<<<<<< HEAD
-#[derive(Debug, Clone, Serialize, Deserialize)]
-=======
 #[derive(Debug, Clone, Serialize, Deserialize, PartialEq)]
 #[serde(bound = "")]
->>>>>>> c040b261
 pub struct HistoryProof<H: Hasher> {
     /// The update proofs in the key history
     pub proofs: Vec<UpdateProof<H>>,
