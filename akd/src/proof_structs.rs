// Copyright (c) Facebook, Inc. and its affiliates.
//
// This source code is licensed under both the MIT license found in the
// LICENSE-MIT file in the root directory of this source tree and the Apache
// License, Version 2.0 found in the LICENSE-APACHE file in the root directory
// of this source tree.

//! Note that the proofs [`AppendOnlyProof`], [`MembershipProof`] and [`NonMembershipProof`] are Merkle Patricia tree proofs,
//! while the proofs [`HistoryProof`] and [`LookupProof`] are AKD proofs.

use crate::serialization::{digest_deserialize, digest_serialize};
use crate::{node_state::Node, node_state::NodeLabel, storage::types::AkdValue, Direction, ARITY};
use serde::{Deserialize, Serialize};
use winter_crypto::Hasher;

/// Proof value at a single layer of the tree
#[derive(Debug, Serialize, Deserialize, PartialEq)]
#[serde(bound = "")]
pub struct LayerProof<H: Hasher> {
    /// The parent's label
    pub label: NodeLabel,
    /// Siblings of the parent
    pub siblings: [Node<H>; ARITY - 1],
    /// The direction
    pub direction: Direction,
}

// Manual implementation of Clone, see: https://github.com/rust-lang/rust/issues/41481
impl<H: Hasher> Clone for LayerProof<H> {
    fn clone(&self) -> Self {
        Self {
            label: self.label,
            siblings: self.siblings,
            direction: self.direction,
        }
    }
}

/// Merkle proof of membership of a [`NodeLabel`] with a particular hash value
/// in the tree at a given epoch.
#[derive(Debug, Serialize, Deserialize, PartialEq)]
#[serde(bound = "")]
pub struct MembershipProof<H: Hasher> {
    /// The node label
    pub label: NodeLabel,
    /// The hash of the value
    #[serde(serialize_with = "digest_serialize")]
    #[serde(deserialize_with = "digest_deserialize")]
    pub hash_val: H::Digest,
    /// The proofs at the layers up the tree
    pub layer_proofs: Vec<LayerProof<H>>,
}

// Manual implementation of Clone, see: https://github.com/rust-lang/rust/issues/41481
impl<H: Hasher> Clone for MembershipProof<H> {
    fn clone(&self) -> Self {
        Self {
            label: self.label,
            hash_val: self.hash_val,
            layer_proofs: self.layer_proofs.clone(),
        }
    }
}

// Manual implementation of Clone, see: https://github.com/rust-lang/rust/issues/41481
impl<H: Hasher> Clone for MembershipProof<H> {
    fn clone(&self) -> Self {
        Self {
            label: self.label,
            hash_val: self.hash_val,
            parent_labels: self.parent_labels.clone(),
            siblings: self.siblings.clone(),
            dirs: self.dirs.clone(),
        }
    }
}

/// Merkle Patricia proof of non-membership for a [`NodeLabel`] in the tree
/// at a given epoch.
#[derive(Debug, Serialize, Deserialize, PartialEq)]
#[serde(bound = "")]
pub struct NonMembershipProof<H: Hasher> {
    /// The label in question
    pub label: NodeLabel,
    /// The longest prefix in the tree
    pub longest_prefix: NodeLabel,
    /// The children of the longest prefix
    pub longest_prefix_children: [Node<H>; ARITY],
    /// The membership proof of the longest prefix
    pub longest_prefix_membership_proof: MembershipProof<H>,
}

// Manual implementation of Clone, see: https://github.com/rust-lang/rust/issues/41481
impl<H: Hasher> Clone for NonMembershipProof<H> {
    fn clone(&self) -> Self {
        Self {
            label: self.label,
            longest_prefix: self.longest_prefix,
            longest_prefix_children: self.longest_prefix_children,
            longest_prefix_membership_proof: self.longest_prefix_membership_proof.clone(),
        }
    }
}

/// Proof that no leaves were deleted from the initial epoch.
/// This means that unchanged_nodes should hash to the initial root hash
/// and the vec of inserted is the set of leaves inserted between these epochs.
/// If we built the tree using the nodes in inserted and the nodes in unchanged_nodes
/// as the leaves, it should result in the final root hash.
#[derive(Debug, Serialize, Deserialize, PartialEq)]
#[serde(bound = "")]
pub struct AppendOnlyProof<H: Hasher> {
    /// The inserted nodes & digests
    pub inserted: Vec<Node<H>>,
    /// The unchanged nodes & digests
    pub unchanged_nodes: Vec<Node<H>>,
}

// Manual implementation of Clone, see: https://github.com/rust-lang/rust/issues/41481
impl<H: Hasher> Clone for AppendOnlyProof<H> {
    fn clone(&self) -> Self {
        Self {
            inserted: self.inserted.clone(),
            unchanged_nodes: self.unchanged_nodes.clone(),
        }
    }
}

/// Proof that a given label was at a particular state at the given epoch.
/// This means we need to show that the state and version we are claiming for this node must have been:
/// * committed in the tree,
/// * not too far ahead of the most recent marker version,
/// * not stale when served.
/// This proof is sent in response to a lookup query for a particular key.
#[derive(Debug, Serialize, Deserialize, PartialEq)]
#[serde(bound = "")]
pub struct LookupProof<H: Hasher> {
    /// The epoch of this record
    pub epoch: u64,
    /// The plaintext value in question
    pub plaintext_value: AkdValue,
    /// The version of the record
    pub version: u64,
    /// VRF proof for the label corresponding to this version
    pub exisitence_vrf_proof: Vec<u8>,
    /// Record existence proof
    pub existence_proof: MembershipProof<H>,
    /// VRF proof for the marker preceding (less than or equal to) this version
    pub marker_vrf_proof: Vec<u8>,
    /// Existence at specific marker
    pub marker_proof: MembershipProof<H>,
    /// VRF proof for the label corresponding to this version being stale
    pub freshness_vrf_proof: Vec<u8>,
    /// Freshness proof (non membership of stale label)
    pub freshness_proof: NonMembershipProof<H>,
}

// Manual implementation of Clone, see: https://github.com/rust-lang/rust/issues/41481
impl<H: Hasher> Clone for LookupProof<H> {
    fn clone(&self) -> Self {
        Self {
            epoch: self.epoch,
            plaintext_value: self.plaintext_value.clone(),
            version: self.version,
            existence_proof: self.existence_proof.clone(),
            marker_proof: self.marker_proof.clone(),
            freshness_proof: self.freshness_proof.clone(),
<<<<<<< HEAD
=======
            exisitence_vrf_proof: self.exisitence_vrf_proof.clone(),
            marker_vrf_proof: self.marker_vrf_proof.clone(),
            freshness_vrf_proof: self.freshness_vrf_proof.clone(),
>>>>>>> 94eeb084
        }
    }
}

/// A vector of UpdateProofs are sent as the proof to a history query for a particular key.
/// For each version of the value associated with the key, the verifier must check that:
/// * the version was included in the claimed epoch,
/// * the previous version was retired at this epoch,
/// * the version did not exist prior to this epoch,
/// * the next few versions (up until the next marker), did not exist at this epoch,
/// * the future marker versions did  not exist at this epoch.
#[derive(Debug, Serialize, Deserialize, PartialEq)]
#[serde(bound = "")]
pub struct UpdateProof<H: Hasher> {
    /// Epoch of this update
    pub epoch: u64,
    /// Value at this update
    pub plaintext_value: AkdValue,
    /// Version at this update
    pub version: u64,
    /// VRF proof for the label for the current version
    pub existence_vrf_proof: Vec<u8>,
    /// Membership proof to show that the key was included in this epoch
    pub existence_at_ep: MembershipProof<H>,
    /// VRF proof for the label for the previous version which became stale
    pub previous_val_vrf_proof: Option<Vec<u8>>,
    /// Proof that previous value was set to old at this epoch
    pub previous_val_stale_at_ep: Option<MembershipProof<H>>,
    /// Proof that this value didn't exist prior to this ep
    pub non_existence_before_ep: Option<NonMembershipProof<H>>,
    /// VRF Proofs for the labels of the next few values
    pub next_few_vrf_proofs: Vec<Vec<u8>>,
    /// Proof that the next few values did not exist at this time
    pub non_existence_of_next_few: Vec<NonMembershipProof<H>>,
    /// VRF proofs for the labels of future marker entries
    pub future_marker_vrf_proofs: Vec<Vec<u8>>,
    /// Proof that future markers did not exist
    pub non_existence_of_future_markers: Vec<NonMembershipProof<H>>,
}

// Manual implementation of Clone, see: https://github.com/rust-lang/rust/issues/41481
impl<H: Hasher> Clone for UpdateProof<H> {
    fn clone(&self) -> Self {
        Self {
            epoch: self.epoch,
            plaintext_value: self.plaintext_value.clone(),
            version: self.version,
            existence_at_ep: self.existence_at_ep.clone(),
            previous_val_stale_at_ep: self.previous_val_stale_at_ep.clone(),
            non_existence_before_ep: self.non_existence_before_ep.clone(),
            non_existence_of_next_few: self.non_existence_of_next_few.clone(),
            non_existence_of_future_markers: self.non_existence_of_future_markers.clone(),
<<<<<<< HEAD
=======
            existence_vrf_proof: self.existence_vrf_proof.clone(),
            previous_val_vrf_proof: self.previous_val_vrf_proof.clone(),
            next_few_vrf_proofs: self.next_few_vrf_proofs.clone(),
            future_marker_vrf_proofs: self.future_marker_vrf_proofs.clone(),
>>>>>>> 94eeb084
        }
    }
}

/// This proof is just an array of [`UpdateProof`]s.
#[derive(Debug, Serialize, Deserialize, PartialEq)]
#[serde(bound = "")]
pub struct HistoryProof<H: Hasher> {
    /// The update proofs in the key history
    pub proofs: Vec<UpdateProof<H>>,
}

// Manual implementation of Clone, see: https://github.com/rust-lang/rust/issues/41481
impl<H: Hasher> Clone for HistoryProof<H> {
    fn clone(&self) -> Self {
        Self {
            proofs: self.proofs.clone(),
        }
    }
}<|MERGE_RESOLUTION|>--- conflicted
+++ resolved
@@ -165,12 +165,9 @@
             existence_proof: self.existence_proof.clone(),
             marker_proof: self.marker_proof.clone(),
             freshness_proof: self.freshness_proof.clone(),
-<<<<<<< HEAD
-=======
             exisitence_vrf_proof: self.exisitence_vrf_proof.clone(),
             marker_vrf_proof: self.marker_vrf_proof.clone(),
             freshness_vrf_proof: self.freshness_vrf_proof.clone(),
->>>>>>> 94eeb084
         }
     }
 }
@@ -223,13 +220,10 @@
             non_existence_before_ep: self.non_existence_before_ep.clone(),
             non_existence_of_next_few: self.non_existence_of_next_few.clone(),
             non_existence_of_future_markers: self.non_existence_of_future_markers.clone(),
-<<<<<<< HEAD
-=======
             existence_vrf_proof: self.existence_vrf_proof.clone(),
             previous_val_vrf_proof: self.previous_val_vrf_proof.clone(),
             next_few_vrf_proofs: self.next_few_vrf_proofs.clone(),
             future_marker_vrf_proofs: self.future_marker_vrf_proofs.clone(),
->>>>>>> 94eeb084
         }
     }
 }
