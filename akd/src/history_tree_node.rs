--- conflicted
+++ resolved
@@ -784,17 +784,8 @@
     input: &Option<HistoryChildState>,
 ) -> Result<Vec<u8>, HistoryTreeNodeError> {
     match input {
-<<<<<<< HEAD
-        Some(child_state) => child_state.hash_val.clone(),
-        None => from_digest::<H>(H::merge(&[
-            crate::utils::empty_node_hash::<H>(),
-            hash_label::<H>(NodeLabel::root()),
-        ]))
-        .unwrap(),
-=======
         Some(child_state) => Ok(child_state.hash_val.clone()),
         None => Ok(from_digest::<H>(crate::utils::empty_node_hash::<H>())?),
->>>>>>> 0604caae
     }
 }
 
