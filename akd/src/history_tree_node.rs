--- conflicted
+++ resolved
@@ -82,20 +82,8 @@
 
     fn get_full_binary_key_id(key: &NodeKey) -> Vec<u8> {
         let mut result = vec![StorageType::HistoryTreeNode as u8];
-<<<<<<< HEAD
         result.extend_from_slice(&key.0.len.to_be_bytes());
         result.extend_from_slice(&key.0.val.to_be_bytes());
-
-=======
-        let len_bytes = key.0.len.to_be_bytes();
-        for byte in &len_bytes {
-            result.push(*byte);
-        }
-        let parts = key.0.val;
-        for byte in &parts {
-            result.push(*byte);
-        }
->>>>>>> 015d5ae0
         result
     }
 
