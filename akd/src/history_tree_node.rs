// Copyright (c) Facebook, Inc. and its affiliates.
//
// This source code is licensed under both the MIT license found in the
// LICENSE-MIT file in the root directory of this source tree and the Apache
// License, Version 2.0 found in the LICENSE-APACHE file in the root directory
// of this source tree.

//! The implementation of a node for a history patricia tree

use crate::errors::{HistoryTreeNodeError, StorageError};
use crate::serialization::{from_digest, to_digest};
use crate::storage::types::{DbRecord, StorageType};
use crate::storage::{Storable, Storage};
use crate::{node_state::*, Direction, ARITY};
use async_recursion::async_recursion;
use log::debug;
use serde::{Deserialize, Serialize};
use std::convert::TryInto;
use std::marker::{Send, Sync};
use winter_crypto::Hasher;

/// There are three types of nodes: root, leaf and interior.
#[derive(Eq, PartialEq, Debug, Copy, Clone, Serialize, Deserialize)]
pub enum NodeType {
    /// Nodes with this type only have dummy children.
    Leaf = 1,
    /// Nodes with this type do not have parents and their value includes a hash of their label.
    Root = 2,
    /// Nodes of this type must have non-dummy children and their value is a hash of their children, along with the labels of the children.
    Interior = 3,
}

impl NodeType {
    pub(crate) fn from_u8(code: u8) -> Self {
        match code {
            1 => Self::Leaf,
            2 => Self::Root,
            3 => Self::Interior,
            _ => Self::Leaf,
        }
    }
}

pub(crate) type HistoryInsertionNode = (Direction, HistoryChildState);

/// A HistoryNode represents a generic interior node of a compressed history tree.
/// The main idea here is that the tree is changing at every epoch and that we do not need
/// to replicate the state of a node, unless it changes.
/// However, in order to allow for a user to monitor the state of a key-value pair in
/// the past, the older states also need to be stored.
/// While the states themselves can be stored elsewhere,
/// we need a list of epochs when this node was updated, and that is what this data structure is meant to do.
#[derive(Debug, Serialize, Deserialize, Eq, PartialEq)]
#[serde(bound = "")]
pub struct HistoryTreeNode {
    /// The binary label for this node
    pub label: NodeLabel,
<<<<<<< HEAD
    /// The location of this node in the storage
    pub location: u64,
    /// The last epoch this node was updated in
    pub last_epoch: u64,
    /// The epoch that this node was birthed in
    pub birth_epoch: u64,
    /// The location of this node's parent
    pub parent: u64, // The root node is marked its own parent.
=======
    /// The epochs this node was updated
    pub epochs: Vec<u64>,
    /// The label of this node's parent
    pub parent: NodeLabel, // The root node is marked its own parent.
>>>>>>> 6ca9e97f
    /// The type of node: leaf root or interior.
    pub node_type: NodeType, // Leaf, Root or Interior
}

/// Wraps the label with which to find a node in storage.
#[derive(Clone, Serialize, Deserialize, PartialEq, Eq, Hash, std::fmt::Debug)]
pub struct NodeKey(pub NodeLabel);

impl Storable for HistoryTreeNode {
    type Key = NodeKey;

    fn data_type() -> StorageType {
        StorageType::HistoryTreeNode
    }

    fn get_id(&self) -> NodeKey {
        NodeKey(self.label)
    }

    fn get_full_binary_key_id(key: &NodeKey) -> Vec<u8> {
        let mut result = vec![StorageType::HistoryTreeNode as u8];
        let len_bytes = key.0.len.to_be_bytes();
        for byte in &len_bytes {
            result.push(*byte);
        }
        let parts = key.0.val.to_be_bytes();
        for byte in &parts {
            result.push(*byte);
        }
        result
    }

    fn key_from_full_binary(bin: &[u8]) -> Result<NodeKey, String> {
        if bin.len() < 13 {
            return Err("Not enough bytes to form a proper key".to_string());
        }

        let len_bytes: [u8; 4] = bin[1..=4].try_into().expect("Slice with incorrect length");
        let val_bytes: [u8; 8] = bin[5..=12].try_into().expect("Slice with incorrect length");
        let len = u32::from_be_bytes(len_bytes);
        let val = u64::from_be_bytes(val_bytes);

        Ok(NodeKey(NodeLabel::new(val, len)))
    }
}

unsafe impl Sync for HistoryTreeNode {}

impl Clone for HistoryTreeNode {
    fn clone(&self) -> Self {
        Self {
            label: self.label,
<<<<<<< HEAD
            location: self.location,
            last_epoch: self.last_epoch,
            birth_epoch: self.birth_epoch,
=======
            epochs: self.epochs.clone(),
>>>>>>> 6ca9e97f
            parent: self.parent,
            node_type: self.node_type,
        }
    }
}

impl HistoryTreeNode {
<<<<<<< HEAD
    fn new(label: NodeLabel, location: u64, parent: u64, node_type: NodeType, birth_epoch: u64) -> Self {
        HistoryTreeNode {
            label,
            location,
            birth_epoch,
            last_epoch: birth_epoch,
=======
    fn new(label: NodeLabel, parent: NodeLabel, node_type: NodeType) -> Self {
        HistoryTreeNode {
            label,
            epochs: vec![],
>>>>>>> 6ca9e97f
            parent, // Root node is its own parent
            node_type,
        }
    }

    pub(crate) async fn write_to_storage<S: Storage + Send + Sync>(
        &self,
        storage: &S,
    ) -> Result<(), StorageError> {
        storage.set(DbRecord::HistoryTreeNode(self.clone())).await
    }

    pub(crate) async fn get_from_storage<S: Storage + Send + Sync>(
        storage: &S,
        key: NodeKey,
    ) -> Result<HistoryTreeNode, StorageError> {
        match storage.get::<HistoryTreeNode>(key).await? {
            DbRecord::HistoryTreeNode(node) => Ok(node),
            _ => Err(StorageError::GetError(String::from("Not found"))),
        }
    }

    pub(crate) async fn batch_get_from_storage<S: Storage + Send + Sync>(
        storage: &S,
        keys: Vec<NodeKey>,
    ) -> Result<Vec<HistoryTreeNode>, StorageError> {
        let node_records: Vec<DbRecord> = storage.batch_get::<HistoryTreeNode>(keys).await?;
        let mut nodes = Vec::<HistoryTreeNode>::new();
        for node in node_records {
            if let DbRecord::HistoryTreeNode(node) = node {
                nodes.push(node);
            } else {
                return Err(StorageError::GetError(String::from(
                    "Batch retrieve returned types <> HistoryTreeNode",
                )));
            }
        }
        Ok(nodes)
    }

    /// Inserts a single leaf node and updates the required hashes, creating new nodes where needed
    pub(crate) async fn insert_single_leaf<S: Storage + Sync + Send, H: Hasher>(
        &mut self,
        storage: &S,
        new_leaf: Self,
        epoch: u64,
        num_nodes: &mut u64,
    ) -> Result<(), HistoryTreeNodeError> {
        self.insert_single_leaf_helper::<_, H>(storage, new_leaf, epoch, num_nodes, true)
            .await
    }

    /// Inserts a single leaf node without hashing, creates new nodes where needed
    pub(crate) async fn insert_leaf<S: Storage + Sync + Send, H: Hasher>(
        &mut self,
        storage: &S,
        new_leaf: Self,
        epoch: u64,
        num_nodes: &mut u64,
    ) -> Result<(), HistoryTreeNodeError> {
        self.insert_single_leaf_helper::<_, H>(storage, new_leaf, epoch, num_nodes, false)
            .await
    }

    /// Inserts a single leaf node and updates the required hashes,
    /// if hashing is true. Creates new nodes where neded.
    #[async_recursion]
    pub(crate) async fn insert_single_leaf_helper<S: Storage + Sync + Send, H: Hasher>(
        &mut self,
        storage: &S,
        mut new_leaf: Self,
        epoch: u64,
        num_nodes: &mut u64,
        hashing: bool,
    ) -> Result<(), HistoryTreeNodeError> {
        let (lcs_label, dir_leaf, dir_self) = self
            .label
            .get_longest_common_prefix_and_dirs(new_leaf.label);

        if self.is_root() {
            new_leaf.write_to_storage(storage).await?;
            *num_nodes += 1;
            // the root should always be instantiated with dummy children in the beginning
            let child_state = self
                .get_child_at_epoch::<_, H>(storage, self.get_latest_epoch()?, dir_leaf)
                .await?;
            if child_state == None {
                new_leaf.parent = self.label;
                self.set_node_child::<_, H>(storage, epoch, dir_leaf, &new_leaf)
                    .await?;
                self.write_to_storage(storage).await?;
                new_leaf.write_to_storage(storage).await?;

                if hashing {
                    new_leaf.update_hash::<_, H>(storage, epoch).await?;
                    let mut new_self: HistoryTreeNode =
                        HistoryTreeNode::get_from_storage(storage, NodeKey(self.label)).await?;
                    new_self.update_hash::<_, H>(storage, epoch).await?;
                    *self = new_self;
                } else {
                    *self = HistoryTreeNode::get_from_storage(storage, NodeKey(self.label)).await?;
                }

                return Ok(());
            }
        }

        // if a node is the longest common prefix of itself and the leaf, dir_self will be None
        match dir_self {
            Some(_) => {
                // This is the case where the calling node and the leaf have a longest common prefix
                // not equal to the label of the calling node.
                // This means that the current node needs to be pushed down one level (away from root)
                // in the tree and replaced with a new node whose label is equal to the longest common prefix.
                debug!("BEGIN get parent");
                let mut parent =
                    HistoryTreeNode::get_from_storage(storage, NodeKey(self.parent)).await?;
                debug!("BEGIN get direction at epoch {}", epoch);
                let self_dir_in_parent = parent.get_direction_at_ep(storage, self, epoch).await?;

                debug!("BEGIN create new node");
<<<<<<< HEAD
                let mut new_node = HistoryTreeNode::new(
                    lcs_label,
                    new_node_location,
                    parent.location,
                    NodeType::Interior,
                    epoch,
                );
=======
                let mut new_node =
                    HistoryTreeNode::new(lcs_label, parent.label, NodeType::Interior);
                new_node.epochs.push(epoch);
>>>>>>> 6ca9e97f
                new_node.write_to_storage(storage).await?;
                set_state_map(
                    storage,
                    HistoryNodeState::new::<H>(NodeStateKey(new_node.label, epoch)),
                )
                .await?;
                *num_nodes += 1;
                // Add this node in the correct dir and child node in the other direction
                debug!("BEGIN update leaf label");
                new_leaf.parent = new_node.label;
                new_leaf.write_to_storage(storage).await?;

                debug!("BEGIN update self");
                self.parent = new_node.label;
                self.write_to_storage(storage).await?;

                debug!("BEGIN set node child new_node(new_leaf)");
                new_node
                    .set_node_child::<_, H>(storage, epoch, dir_leaf, &new_leaf)
                    .await?;
                debug!("BEGIN set node child new_node(self)");
                new_node
                    .set_node_child::<_, H>(storage, epoch, dir_self, self)
                    .await?;

                debug!("BEGIN set node child parent(new_node)");
                parent
                    .set_node_child::<_, H>(storage, epoch, self_dir_in_parent, &new_node)
                    .await?;
                if hashing {
                    debug!("BEGIN update hashes");
                    new_leaf.update_hash::<_, H>(storage, epoch).await?;
                    self.update_hash::<_, H>(storage, epoch).await?;
                    new_node =
                        HistoryTreeNode::get_from_storage(storage, NodeKey(new_node.label)).await?;
                    new_node.update_hash::<_, H>(storage, epoch).await?;
                }
                debug!("BEGIN save new_node");
                new_node.write_to_storage(storage).await?;
                debug!("BEGIN save parent");
                parent.write_to_storage(storage).await?;
                debug!("BEGIN retrieve new self");
                *self = HistoryTreeNode::get_from_storage(storage, NodeKey(self.label)).await?;
                debug!("END insert single leaf (dir_self = Some)");
                Ok(())
            }
            None => {
                // case where the current node is equal to the lcs
                debug!("BEGIN get child at epoch");
                let child_st = self
                    .get_child_at_epoch::<_, H>(storage, self.get_latest_epoch()?, dir_leaf)
                    .await?
                    .ok_or(HistoryTreeNodeError::NoChildInTreeAtEpoch(
                        self.get_latest_epoch()?,
                        dir_leaf.unwrap(),
                    ))?;

                debug!("BEGIN get child node from storage");
                let mut child_node =
                    HistoryTreeNode::get_from_storage(storage, NodeKey(child_st.label)).await?;
                debug!("BEGIN insert single leaf helper");
                child_node
                    .insert_single_leaf_helper::<_, H>(storage, new_leaf, epoch, num_nodes, hashing)
                    .await?;
                if hashing {
                    debug!("BEGIN update hashes");
                    *self = HistoryTreeNode::get_from_storage(storage, NodeKey(self.label)).await?;
                    self.update_hash::<_, H>(storage, epoch).await?;
                    self.write_to_storage(storage).await?;
                } else {
                    debug!("BEGIN retrieve self");
                    *self = HistoryTreeNode::get_from_storage(storage, NodeKey(self.label)).await?;
                }
                debug!("END insert single leaf (dir_self = None)");
                Ok(())
            }
        }
    }

    /// Updates the hash of this node as stored in its parent,
    /// provided the children of this node have already updated their own versions
    /// in this node and epoch is contained in the state_map
    /// Also assumes that `set_child_without_hash` has already been called
    pub(crate) async fn update_hash<S: Storage + Sync + Send, H: Hasher>(
        &mut self,
        storage: &S,
        epoch: u64,
    ) -> Result<(), HistoryTreeNodeError> {
        match self.node_type {
            NodeType::Leaf => {
                // the hash of this is just the value, simply place in parent
                let leaf_hash_val = H::merge(&[
                    self.get_value::<_, H>(storage).await?,
                    hash_label::<H>(self.label),
                ]);
                self.update_hash_at_parent::<_, H>(storage, epoch, leaf_hash_val)
                    .await
            }
            _ => {
                // the root has no parent, so the hash must only be stored within the value
                let mut hash_digest = self.hash_node::<_, H>(storage, epoch).await?;
                if self.is_root() {
                    hash_digest = H::merge(&[hash_digest, hash_label::<H>(self.label)]);
                }
                let mut updated_state = self.get_state_at_epoch(storage, epoch).await?;
                updated_state.value = from_digest::<H>(hash_digest)?;
                updated_state.key = NodeStateKey(self.label, epoch);
                set_state_map(storage, updated_state).await?;

                self.write_to_storage(storage).await?;
                let hash_digest = H::merge(&[hash_digest, hash_label::<H>(self.label)]);
                self.update_hash_at_parent::<_, H>(storage, epoch, hash_digest)
                    .await
            }
        }
    }

    /// Hashes a node by merging the hashes and labels of its children.
    async fn hash_node<S: Storage + Sync + Send, H: Hasher>(
        &self,
        storage: &S,
        epoch: u64,
    ) -> Result<H::Digest, HistoryTreeNodeError> {
        let epoch_node_state = self.get_state_at_epoch(storage, epoch).await?;
        let mut new_hash = H::hash(&[]);
        for child_index in 0..ARITY {
            new_hash = H::merge(&[
                new_hash,
                to_digest::<H>(&optional_history_child_state_to_hash::<H>(
                    &epoch_node_state.get_child_state_in_dir(child_index),
                ))
                .unwrap(),
            ]);
        }
        Ok(new_hash)
    }

    /// Writes the new_hash_val into the parent's state for this epoch.
    /// Accounts for the case when considering a root node, which has no parent.
    async fn update_hash_at_parent<S: Storage + Sync + Send, H: Hasher>(
        &mut self,
        storage: &S,
        epoch: u64,
        new_hash_val: H::Digest,
    ) -> Result<(), HistoryTreeNodeError> {
        if self.is_root() {
            return Ok(());
        }

        let parent = &mut HistoryTreeNode::get_from_storage(storage, NodeKey(self.parent)).await?;
        if parent.get_latest_epoch()? < epoch {
            let (_, dir_self, _) = parent.label.get_longest_common_prefix_and_dirs(self.label);
            parent
                .set_node_child::<_, H>(storage, epoch, dir_self, self)
                .await?;
            parent.write_to_storage(storage).await?;
            *parent = HistoryTreeNode::get_from_storage(storage, NodeKey(self.parent)).await?;
        }

        match get_state_map(storage, parent, epoch).await {
            Err(_) => Err(HistoryTreeNodeError::ParentNextEpochInvalid(epoch)),
            Ok(parent_state) => match parent.get_direction_at_ep(storage, self, epoch).await? {
                None => Err(HistoryTreeNodeError::HashUpdateOnlyAllowedAfterNodeInsertion),
                Some(s_dir) => {
                    let mut parent_updated_state = parent_state;
                    let mut self_child_state =
                        parent_updated_state
                            .get_child_state_in_dir(s_dir)
                            .ok_or(HistoryTreeNodeError::NoChildInTreeAtEpoch(epoch, s_dir))?;
                    self_child_state.hash_val = from_digest::<H>(new_hash_val)?;
                    parent_updated_state.child_states[s_dir] = Some(self_child_state);
                    parent_updated_state.key = NodeStateKey(parent.label, epoch);
                    set_state_map(storage, parent_updated_state).await?;
                    parent.write_to_storage(storage).await?;

                    Ok(())
                }
            },
        }
    }

    /// Inserts a child into this node, adding the state to the state at this epoch,
    /// without updating its own hash.
    #[async_recursion]
    pub(crate) async fn set_child<S: Storage + Sync + Send, H: Hasher>(
        &mut self,
        storage: &S,
        epoch: u64,
        child: &HistoryInsertionNode,
    ) -> Result<(), HistoryTreeNodeError> {
        let (direction, child_node) = child.clone();
        // It's possible that this node's latest epoch is not the same as
        // epoch, in which case, you should set the state to include the latest epoch.
        // We also make sure here, to update the list of epochs.
        // If you're here, you can be sure that get_state_at_epoch should return a value.
        // If it doesn't, then you must not have called set_state_map when you created this node.
        // That is, make sure after every call to HistoryTreeNode::new, there is a call to
        // set_state_map.
        if self.get_latest_epoch()? != epoch {
            set_state_map(
                storage,
                match self
                    .get_state_at_epoch(storage, self.get_latest_epoch()?)
                    .await
                {
                    Ok(mut latest_st) => {
                        latest_st.key = NodeStateKey(self.label, epoch);
                        latest_st
                    }
                    Err(_) => HistoryNodeState::new::<H>(NodeStateKey(self.label, epoch)),
                },
            )
            .await?;

            match self.get_latest_epoch() {
                Ok(latest) => {
                    if latest != epoch {
                        self.last_epoch = epoch;
                    }
                }
                Err(_) => {
                    self.last_epoch = epoch;
                }
            }
            self.write_to_storage(storage).await?;
            self.set_child::<_, H>(storage, epoch, child).await?;
            return Ok(());
        }

        let dir = direction.map_or(
            Err(HistoryTreeNodeError::NoDirectionInSettingChild(
                self.label.get_val(),
                child_node.label.get_val(),
            )),
            Ok,
        )?;

        match get_state_map(storage, self, epoch).await {
            Ok(HistoryNodeState {
                value,
                mut child_states,
                key: _,
            }) => {
                child_states[dir] = Some(child_node.clone());
                set_state_map(
                    storage,
                    HistoryNodeState {
                        value,
                        child_states,
                        key: NodeStateKey(self.label, epoch),
                    },
                )
                .await?;
                Ok(())
            }
            Err(e) => Err(HistoryTreeNodeError::from(e)),
        }
    }

    /// This function is just a wrapper: given a [`HistoryTreeNode`], sets this node's latest value using
    /// set_child_without_hash. Just used for type conversion.
    pub(crate) async fn set_node_child<S: Storage + Sync + Send, H: Hasher>(
        &mut self,
        storage: &S,
        epoch: u64,
        dir: Direction,
        child: &Self,
    ) -> Result<(), HistoryTreeNodeError> {
        let node_as_child_state = child.to_node_unhashed_child_state::<_, H>(storage).await?;
        let insertion_node = (dir, node_as_child_state);
        self.set_child::<_, H>(storage, epoch, &insertion_node)
            .await
    }

    ////// getrs for this node ////

    pub(crate) async fn get_value_at_epoch<S: Storage + Sync + Send, H: Hasher>(
        &self,
        storage: &S,
        epoch: u64,
    ) -> Result<H::Digest, HistoryTreeNodeError> {
        Ok(to_digest::<H>(&self.get_state_at_epoch(storage, epoch).await?.value).unwrap())
    }

    pub(crate) async fn get_value_without_label_at_epoch<S: Storage + Sync + Send, H: Hasher>(
        &self,
        storage: &S,
        epoch: u64,
    ) -> Result<H::Digest, HistoryTreeNodeError> {
        if self.is_leaf() {
            return self.get_value_at_epoch::<_, H>(storage, epoch).await;
        }
        let children = self.get_state_at_epoch(storage, epoch).await?.child_states;
        let mut new_hash = H::hash(&[]);
        for child in children.iter().take(ARITY) {
            let hash_val = optional_history_child_state_to_hash::<H>(child);
            new_hash = H::merge(&[new_hash, to_digest::<H>(&hash_val).unwrap()]);
        }
        Ok(new_hash)
    }

    pub(crate) async fn get_child_label_at_epoch<S: Storage + Sync + Send, H: Hasher>(
        &self,
        storage: &S,
        epoch: u64,
        dir: Direction,
    ) -> Result<NodeLabel, HistoryTreeNodeError> {
        Ok(self
            .get_child_at_epoch::<_, H>(storage, epoch, dir)
            .await?
            .ok_or_else(|| HistoryTreeNodeError::NoChildInTreeAtEpoch(epoch, dir.unwrap()))?
            .label)
    }

    // gets value at current epoch
    pub(crate) async fn get_value<S: Storage + Sync + Send, H: Hasher>(
        &self,
        storage: &S,
    ) -> Result<H::Digest, HistoryTreeNodeError> {
        Ok(get_state_map(storage, self, self.get_latest_epoch()?)
            .await
            .map(|node_state| to_digest::<H>(&node_state.value).unwrap())?)
    }

    pub(crate) fn get_birth_epoch(&self) -> u64 {
        self.birth_epoch
    }

    // gets the direction of node, i.e. if it's a left
    // child or right. If not found, return None
    async fn get_direction_at_ep<S: Storage + Sync + Send>(
        &self,
        storage: &S,
        node: &Self,
        ep: u64,
    ) -> Result<Direction, HistoryTreeNodeError> {
        let state_at_ep = self.get_state_at_epoch(storage, ep).await?;
        for node_index in 0..ARITY {
            let node_val = state_at_ep.get_child_state_in_dir(node_index);
            if let Some(node_val) = node_val {
                if node_val.label == node.label {
                    return Ok(Some(node_index));
                }
            };
        }
        Ok(None)
    }

    pub(crate) fn is_root(&self) -> bool {
        matches!(self.node_type, NodeType::Root)
    }

    pub(crate) fn is_leaf(&self) -> bool {
        matches!(self.node_type, NodeType::Leaf)
    }

    ///// getrs for child nodes ////

    pub(crate) async fn get_child_at_epoch<S: Storage + Sync + Send, H: Hasher>(
        &self,
        storage: &S,
        epoch: u64,
        direction: Direction,
    ) -> Result<Option<HistoryChildState>, HistoryTreeNodeError> {
        match direction {
            Direction::None => Err(HistoryTreeNodeError::DirectionIsNone),
            Direction::Some(dir) => {
                if self.get_birth_epoch() > epoch {
                    Err(HistoryTreeNodeError::NoChildInTreeAtEpoch(epoch, dir))
                } else {
                    let chosen_ep = {
                        if self.last_epoch <= epoch {
                            // the "last" updated epoch is <= epoch, so it is
                            // the last valid state at this epoch
                            Some(self.last_epoch)
                        } else if self.birth_epoch == epoch {
                            // we're looking at the state at the birth epoch
                            Some(self.birth_epoch)
                        } else {
                            // Indeterminate, we are somewhere above the
                            // birth epoch but we're less than the "last" epoch.
                            // db query is necessary
                            None
                        }
                    };

                    if let Some(ep) = chosen_ep {
                        self.get_child_at_existing_epoch::<_, H>(storage, ep, direction)
                            .await
                    } else {
                        let target_ep = storage.get_epoch_lte_epoch(self.label, epoch).await?;
                        // DB query for the state <= this epoch value
                        self.get_child_at_existing_epoch::<_, H>(storage, target_ep, direction)
                            .await
                    }
                }
            }
        }
    }

    pub(crate) async fn get_child_at_existing_epoch<S: Storage + Sync + Send, H: Hasher>(
        &self,
        storage: &S,
        epoch: u64,
        direction: Direction,
    ) -> Result<Option<HistoryChildState>, HistoryTreeNodeError> {
        match direction {
            Direction::None => Err(HistoryTreeNodeError::DirectionIsNone),
            Direction::Some(dir) => Ok(get_state_map(storage, self, epoch)
                .await
                .map(|curr| curr.get_child_state_in_dir(dir))?),
        }
    }

    pub(crate) async fn get_state_at_epoch<S: Storage + Sync + Send>(
        &self,
        storage: &S,
        epoch: u64,
    ) -> Result<HistoryNodeState, HistoryTreeNodeError> {
        if self.get_birth_epoch() > epoch {
            Err(HistoryTreeNodeError::NodeDidNotExistAtEp(self.label, epoch))
        } else {
            let chosen_ep = {
                if self.last_epoch <= epoch {
                    // the "last" updated epoch is <= epoch, so it is
                    // the last valid state at this epoch
                    Some(self.last_epoch)
                } else if self.birth_epoch == epoch {
                    // we're looking at the state at the birth epoch
                    Some(self.birth_epoch)
                } else {
                    // Indeterminate, we are somewhere above the
                    // birth epoch but we're less than the "last" epoch.
                    // db query is necessary
                    None
                }
            };
            if let Some(ep) = chosen_ep {
                self.get_state_at_existing_epoch(storage, ep).await
            } else {
                let target_ep = storage.get_epoch_lte_epoch(self.label, epoch).await?;
                // DB query for the state <= this epoch value
                self.get_state_at_existing_epoch(storage, target_ep).await
            }
        }
    }

    async fn get_state_at_existing_epoch<S: Storage + Sync + Send>(
        &self,
        storage: &S,
        epoch: u64,
    ) -> Result<HistoryNodeState, HistoryTreeNodeError> {
        get_state_map(storage, self, epoch)
            .await
            .map_err(|_| HistoryTreeNodeError::NodeDidNotHaveExistingStateAtEp(self.label, epoch))
    }

    /* Functions for compression-related operations */

    pub(crate) fn get_latest_epoch(&self) -> Result<u64, HistoryTreeNodeError> {
        Ok(self.last_epoch)
    }

    /////// Helpers /////////

    async fn to_node_unhashed_child_state<S: Storage + Sync + Send, H: Hasher>(
        &self,
        storage: &S,
    ) -> Result<HistoryChildState, HistoryTreeNodeError> {
        Ok(HistoryChildState {
            label: self.label,
            hash_val: from_digest::<H>(H::merge(&[
                self.get_value::<_, H>(storage).await?,
                hash_label::<H>(self.label),
            ]))?,
            epoch_version: self.get_latest_epoch()?,
        })
    }

    #[cfg(test)]
    pub(crate) async fn to_node_child_state<S: Storage + Sync + Send, H: Hasher>(
        &self,
        storage: &S,
    ) -> Result<HistoryChildState, HistoryTreeNodeError> {
        Ok(HistoryChildState {
            label: self.label,
            hash_val: from_digest::<H>(H::merge(&[
                self.get_value::<_, H>(storage).await?,
                hash_label::<H>(self.label),
            ]))?,
            epoch_version: self.get_latest_epoch()?,
        })
    }
}

/////// Helpers //////

pub(crate) fn optional_history_child_state_to_hash<H: Hasher>(
    input: &Option<HistoryChildState>,
) -> Vec<u8> {
    match input {
        Some(child_state) => child_state.hash_val.clone(),
        None => from_digest::<H>(crate::utils::empty_node_hash::<H>()).unwrap(),
    }
}

pub(crate) fn optional_history_child_state_to_label(
    input: &Option<HistoryChildState>,
) -> NodeLabel {
    match input {
        Some(child_state) => child_state.label,
        None => NodeLabel::root(),
    }
}

pub(crate) async fn get_empty_root<H: Hasher, S: Storage + Send + Sync>(
    storage: &S,
    ep: Option<u64>,
) -> Result<HistoryTreeNode, HistoryTreeNodeError> {
<<<<<<< HEAD
    let mut node = HistoryTreeNode::new(NodeLabel::new(0u64, 0u32), 0, 0, NodeType::Root, 0u64);
=======
    let mut node = HistoryTreeNode::new(NodeLabel::root(), NodeLabel::root(), NodeType::Root);
>>>>>>> 6ca9e97f
    if let Some(epoch) = ep {
        node.birth_epoch = epoch;
        node.last_epoch = epoch;
        let new_state: HistoryNodeState =
            HistoryNodeState::new::<H>(NodeStateKey(node.label, epoch));
        set_state_map(storage, new_state).await?;
    }

    Ok(node)
}

pub(crate) async fn get_leaf_node<H: Hasher, S: Storage + Sync + Send>(
    storage: &S,
    label: NodeLabel,
    value: &[u8],
    parent: NodeLabel,
    birth_epoch: u64,
) -> Result<HistoryTreeNode, HistoryTreeNodeError> {
    let node = HistoryTreeNode {
        label,
<<<<<<< HEAD
        location,
        birth_epoch,
        last_epoch: birth_epoch,
=======
        epochs: vec![birth_epoch],
>>>>>>> 6ca9e97f
        parent,
        node_type: NodeType::Leaf,
    };

    let mut new_state: HistoryNodeState =
        HistoryNodeState::new::<H>(NodeStateKey(node.label, birth_epoch));
    new_state.value = from_digest::<H>(H::merge(&[H::hash(&[]), H::hash(value)]))?;

    set_state_map(storage, new_state).await?;

    Ok(node)
}

pub(crate) async fn get_leaf_node_without_hashing<H: Hasher, S: Storage + Sync + Send>(
    storage: &S,
    label: NodeLabel,
    value: H::Digest,
    parent: NodeLabel,
    birth_epoch: u64,
) -> Result<HistoryTreeNode, HistoryTreeNodeError> {
    let node = HistoryTreeNode {
        label,
<<<<<<< HEAD
        location,
        birth_epoch,
        last_epoch: birth_epoch,
=======
        epochs: vec![birth_epoch],
>>>>>>> 6ca9e97f
        parent,
        node_type: NodeType::Leaf,
    };

    let mut new_state: HistoryNodeState =
        HistoryNodeState::new::<H>(NodeStateKey(node.label, birth_epoch));
    new_state.value = from_digest::<H>(value)?;

    set_state_map(storage, new_state).await?;

    Ok(node)
}

pub(crate) async fn set_state_map<S: Storage + Sync + Send>(
    storage: &S,
    val: HistoryNodeState,
) -> Result<(), StorageError> {
    storage.set(DbRecord::HistoryNodeState(val)).await
}

pub(crate) async fn get_state_map<S: Storage + Sync + Send>(
    storage: &S,
    node: &HistoryTreeNode,
    key: u64,
) -> Result<HistoryNodeState, StorageError> {
    if let Ok(DbRecord::HistoryNodeState(state)) = storage
        .get::<HistoryNodeState>(get_state_map_key(node, key))
        .await
    {
        Ok(state)
    } else {
        Err(StorageError::GetError(String::from("Not found")))
    }
}

pub(crate) fn get_state_map_key(node: &HistoryTreeNode, key: u64) -> NodeStateKey {
    NodeStateKey(node.label, key)
}<|MERGE_RESOLUTION|>--- conflicted
+++ resolved
@@ -55,21 +55,12 @@
 pub struct HistoryTreeNode {
     /// The binary label for this node
     pub label: NodeLabel,
-<<<<<<< HEAD
-    /// The location of this node in the storage
-    pub location: u64,
     /// The last epoch this node was updated in
     pub last_epoch: u64,
     /// The epoch that this node was birthed in
     pub birth_epoch: u64,
-    /// The location of this node's parent
-    pub parent: u64, // The root node is marked its own parent.
-=======
-    /// The epochs this node was updated
-    pub epochs: Vec<u64>,
     /// The label of this node's parent
     pub parent: NodeLabel, // The root node is marked its own parent.
->>>>>>> 6ca9e97f
     /// The type of node: leaf root or interior.
     pub node_type: NodeType, // Leaf, Root or Interior
 }
@@ -122,13 +113,8 @@
     fn clone(&self) -> Self {
         Self {
             label: self.label,
-<<<<<<< HEAD
-            location: self.location,
             last_epoch: self.last_epoch,
             birth_epoch: self.birth_epoch,
-=======
-            epochs: self.epochs.clone(),
->>>>>>> 6ca9e97f
             parent: self.parent,
             node_type: self.node_type,
         }
@@ -136,19 +122,11 @@
 }
 
 impl HistoryTreeNode {
-<<<<<<< HEAD
-    fn new(label: NodeLabel, location: u64, parent: u64, node_type: NodeType, birth_epoch: u64) -> Self {
+    fn new(label: NodeLabel, parent: NodeLabel, node_type: NodeType, birth_epoch: u64) -> Self {
         HistoryTreeNode {
             label,
-            location,
             birth_epoch,
             last_epoch: birth_epoch,
-=======
-    fn new(label: NodeLabel, parent: NodeLabel, node_type: NodeType) -> Self {
-        HistoryTreeNode {
-            label,
-            epochs: vec![],
->>>>>>> 6ca9e97f
             parent, // Root node is its own parent
             node_type,
         }
@@ -270,19 +248,8 @@
                 let self_dir_in_parent = parent.get_direction_at_ep(storage, self, epoch).await?;
 
                 debug!("BEGIN create new node");
-<<<<<<< HEAD
-                let mut new_node = HistoryTreeNode::new(
-                    lcs_label,
-                    new_node_location,
-                    parent.location,
-                    NodeType::Interior,
-                    epoch,
-                );
-=======
                 let mut new_node =
-                    HistoryTreeNode::new(lcs_label, parent.label, NodeType::Interior);
-                new_node.epochs.push(epoch);
->>>>>>> 6ca9e97f
+                    HistoryTreeNode::new(lcs_label, parent.label, NodeType::Interior, epoch);
                 new_node.write_to_storage(storage).await?;
                 set_state_map(
                     storage,
@@ -802,11 +769,7 @@
     storage: &S,
     ep: Option<u64>,
 ) -> Result<HistoryTreeNode, HistoryTreeNodeError> {
-<<<<<<< HEAD
-    let mut node = HistoryTreeNode::new(NodeLabel::new(0u64, 0u32), 0, 0, NodeType::Root, 0u64);
-=======
-    let mut node = HistoryTreeNode::new(NodeLabel::root(), NodeLabel::root(), NodeType::Root);
->>>>>>> 6ca9e97f
+    let mut node = HistoryTreeNode::new(NodeLabel::root(), NodeLabel::root(), NodeType::Root, 0u64);
     if let Some(epoch) = ep {
         node.birth_epoch = epoch;
         node.last_epoch = epoch;
@@ -827,13 +790,8 @@
 ) -> Result<HistoryTreeNode, HistoryTreeNodeError> {
     let node = HistoryTreeNode {
         label,
-<<<<<<< HEAD
-        location,
         birth_epoch,
         last_epoch: birth_epoch,
-=======
-        epochs: vec![birth_epoch],
->>>>>>> 6ca9e97f
         parent,
         node_type: NodeType::Leaf,
     };
@@ -856,13 +814,8 @@
 ) -> Result<HistoryTreeNode, HistoryTreeNodeError> {
     let node = HistoryTreeNode {
         label,
-<<<<<<< HEAD
-        location,
         birth_epoch,
         last_epoch: birth_epoch,
-=======
-        epochs: vec![birth_epoch],
->>>>>>> 6ca9e97f
         parent,
         node_type: NodeType::Leaf,
     };
