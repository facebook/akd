// Copyright (c) Facebook, Inc. and its affiliates.
//
// This source code is licensed under both the MIT license found in the
// LICENSE-MIT file in the root directory of this source tree and the Apache
// License, Version 2.0 found in the LICENSE-APACHE file in the root directory
// of this source tree.

//! An implementation of an authenticated key directory (AKD), also known as a verifiable registery or auditable key directory.
//!
//! ⚠️ **Warning**: This implementation has not been audited and is not ready for use in a real system. Use at your own risk!
//!
//! # Overview
//! An authenticated key directory (AKD) is an example of an authenticated
//! data structure. An AKD lets a server commit to a key-value store as it evolves over a
//! sequence of timesteps, also known as epochs.
//!
//! The security of this protocol relies on the following two assumptions for all parties:
//! * a small commitment is viewable by all users,
//! * at any given epoch transition, there exists at least one honest auditor,
//!   who audits the server's latest commitment, relative to the previous commitment.
//!
//!
//! ## Statelessness
//! This library is meant to be stateless, in that it runs without storing a majority of the data
//! locally, where the code is running, and instead, uses a [storage::Storable] trait for
//! each type to be stored in an external database.
//!
//! ## Setup
//! A [directory::Directory] represents an AKD. To setup a [directory::Directory], we first need to decide on
//! a database and a hash function. For this example, we use the [winter_crypto::hashers::Blake3_256] as the hash function and
//! AsyncInMemoryDatabase as storage.
//! ```
//! use winter_crypto::Hasher;
//! use winter_crypto::hashers::Blake3_256;
//! use winter_math::fields::f128::BaseElement;
//! use akd::storage::types::{AkdLabel, AkdValue, DbRecord, ValueState, ValueStateRetrievalFlag};
//! use akd::storage::Storage;
//! use akd::storage::memory::AsyncInMemoryDatabase;
//! type Blake3 = Blake3_256<BaseElement>;
//! use akd::directory::Directory;
//! type Blake3Digest = <Blake3_256<winter_math::fields::f128::BaseElement> as Hasher>::Digest;
//! let db = AsyncInMemoryDatabase::new();
//! async {
//! let mut akd = Directory::<_>::new::<Blake3_256<BaseElement>>(&db).await.unwrap();
//! };
//! ```
//!
//! ## Adding key-value pairs to the akd
//! To add key-value pairs to the akd, we assume that the types of keys and the corresponding values are String.
//! After adding key-value pairs to the akd's data structure, it also needs to be committed. To do this, after running the setup, as in the previous step,
//! we use the `publish` function of an akd. The argument of publish is a vector of tuples of type (AkdLabel(String), AkdValue(String)). See below for example usage.
//! ```
//! use winter_crypto::Hasher;
//! use winter_crypto::hashers::Blake3_256;
//! use winter_math::fields::f128::BaseElement;
//! use akd::storage::types::{AkdLabel, AkdValue, DbRecord, ValueState, ValueStateRetrievalFlag};
//! use akd::storage::Storage;
//! use akd::storage::memory::AsyncInMemoryDatabase;
//! type Blake3 = Blake3_256<BaseElement>;
//! use akd::directory::Directory;
//! type Blake3Digest = <Blake3_256<winter_math::fields::f128::BaseElement> as Hasher>::Digest;
//! let db = AsyncInMemoryDatabase::new();
//! async {
//!     let mut akd = Directory::<_>::new::<Blake3_256<BaseElement>>(&db).await.unwrap();
//!     // commit the latest changes
//!     akd.publish::<Blake3_256<BaseElement>>(vec![(AkdLabel("hello".to_string()), AkdValue("world".to_string())),
//!          (AkdLabel("hello2".to_string()), AkdValue("world2".to_string())),], false)
//!       .await;
//! };
//! ```
//!
//!
//! ## Responding to a client lookup
//! We can use the `lookup` API call of the [directory::Directory] to prove the correctness of a client lookup at a given epoch.
//! If
//! ```
//! use winter_crypto::Hasher;
//! use winter_crypto::hashers::Blake3_256;
//! use winter_math::fields::f128::BaseElement;
//! use akd::directory::Directory;
//! type Blake3 = Blake3_256<BaseElement>;
//! type Blake3Digest = <Blake3_256<winter_math::fields::f128::BaseElement> as Hasher>::Digest;
//! use akd::storage::types::{AkdLabel, AkdValue, DbRecord, ValueState, ValueStateRetrievalFlag};
//! use akd::storage::Storage;
//!use akd::storage::memory::AsyncInMemoryDatabase;
//! let db = AsyncInMemoryDatabase::new();
//! async {
//!     let mut akd = Directory::<_>::new::<Blake3_256<BaseElement>>(&db).await.unwrap();
//!     akd.publish::<Blake3_256<BaseElement>>(vec![(AkdLabel("hello".to_string()), AkdValue("world".to_string())),
//!         (AkdLabel("hello2".to_string()), AkdValue("world2".to_string())),], false)
//!          .await.unwrap();
//!     // Generate latest proof
//!     let lookup_proof = akd.lookup::<Blake3_256<BaseElement>>(AkdLabel("hello".to_string())).await;
//! };
//! ```
//! ## Verifying a lookup proof
//!  To verify the above proof, we call the client's verification algorithm, with respect to the latest commitment, as follows:
//! ```
//! use winter_crypto::Hasher;
//! use winter_crypto::hashers::Blake3_256;
//! use winter_math::fields::f128::BaseElement;
//! use akd::directory::Directory;
//! use akd::client;
//! type Blake3 = Blake3_256<BaseElement>;
//! type Blake3Digest = <Blake3_256<winter_math::fields::f128::BaseElement> as Hasher>::Digest;
//! use akd::storage::types::{AkdLabel, AkdValue, DbRecord, ValueState, ValueStateRetrievalFlag};
//! use akd::storage::Storage;
//! use akd::storage::memory::AsyncInMemoryDatabase;
//! let db = AsyncInMemoryDatabase::new();
//! async {
//!     let mut akd = Directory::<_>::new::<Blake3_256<BaseElement>>(&db).await.unwrap();
//!     akd.publish::<Blake3_256<BaseElement>>(vec![(AkdLabel("hello".to_string()), AkdValue("world".to_string())),
//!         (AkdLabel("hello2".to_string()), AkdValue("world2".to_string())),], false)
//!          .await.unwrap();
//!     // Generate latest proof
//!     let lookup_proof = akd.lookup::<Blake3_256<BaseElement>>(AkdLabel("hello".to_string())).await.unwrap();
//!     let current_azks = akd.retrieve_current_azks().await.unwrap();
//!     // Get the latest commitment, i.e. azks root hash
//!     let root_hash = akd.get_root_hash::<Blake3_256<BaseElement>>(&current_azks).await.unwrap();
//!     // Get the VRF public key of the server
//!     let vrf_pk = akd.get_public_key();
//!     client::lookup_verify::<Blake3_256<BaseElement>>(
<<<<<<< HEAD
//!     root_hash,
//!     AkdLabel("hello".to_string()),
//!     lookup_proof,
=======
//!         &vrf_pk,
//!         root_hash,
//!         AkdKey("hello".to_string()),
//!         lookup_proof,
>>>>>>> 015d5ae0
//!     ).unwrap();
//! };
//! ```
//!
//! ## Responding to a client history query
//! As mentioned above, the security is defined by consistent views of the value for a key at any epoch.
//! To this end, a server running an AKD needs to provide a way to check the history of a key. Note that in this case,
//! the server is trusted for validating that a particular client is authorized to run a history check on a particular key.
//! We can use the `key_history` API call of the [directory::Directory] to prove the history of a key's values at a given epoch, as follows.
//! ```
//! use winter_crypto::Hasher;
//! use winter_crypto::hashers::Blake3_256;
//! use winter_math::fields::f128::BaseElement;
//! use akd::directory::Directory;
//! type Blake3 = Blake3_256<BaseElement>;
//! type Blake3Digest = <Blake3_256<winter_math::fields::f128::BaseElement> as Hasher>::Digest;
//! use akd::storage::types::{AkdLabel, AkdValue, DbRecord, ValueState, ValueStateRetrievalFlag};
//! use akd::storage::Storage;
//! use akd::storage::memory::AsyncInMemoryDatabase;
//! let db = AsyncInMemoryDatabase::new();
//! async {
//!     let mut akd = Directory::<_>::new::<Blake3_256<BaseElement>>(&db).await.unwrap();
//!     akd.publish::<Blake3_256<BaseElement>>(vec![(AkdLabel("hello".to_string()), AkdValue("world".to_string())),
//!         (AkdLabel("hello2".to_string()), AkdValue("world2".to_string())),], false)
//!          .await.unwrap();
//!     // Generate latest proof
//!     let history_proof = akd.key_history::<Blake3_256<BaseElement>>(&AkdLabel("hello".to_string())).await;
//! };
//! ```
//! ## Verifying a key history proof
//!  To verify the above proof, we again call the client's verification algorithm, defined in [client], with respect to the latest commitment, as follows:
//! ```
//! use winter_crypto::Hasher;
//! use winter_crypto::hashers::Blake3_256;
//! use winter_math::fields::f128::BaseElement;
//! use akd::client::key_history_verify;
//! use akd::directory::Directory;
//! type Blake3 = Blake3_256<BaseElement>;
//! type Blake3Digest = <Blake3_256<winter_math::fields::f128::BaseElement> as Hasher>::Digest;
//! use akd::storage::types::{AkdLabel, AkdValue, DbRecord, ValueState, ValueStateRetrievalFlag};
//! use akd::storage::Storage;
//! use akd::storage::memory::AsyncInMemoryDatabase;
//! let db = AsyncInMemoryDatabase::new();
//! async {
//!     let mut akd = Directory::<_>::new::<Blake3_256<BaseElement>>(&db).await.unwrap();
//!     akd.publish::<Blake3_256<BaseElement>>(vec![(AkdLabel("hello".to_string()), AkdValue("world".to_string())),
//!         (AkdLabel("hello2".to_string()), AkdValue("world2".to_string())),], false)
//!          .await.unwrap();
//!     // Generate latest proof
//!     let history_proof = akd.key_history::<Blake3_256<BaseElement>>(&AkdLabel("hello".to_string())).await.unwrap();
//!     let current_azks = akd.retrieve_current_azks().await.unwrap();
//!     // Get the azks root hashes at the required epochs
//!     let (root_hashes, previous_root_hashes) = akd::directory::get_key_history_hashes::<_, Blake3_256<BaseElement>>(&akd, &history_proof).await.unwrap();
//!     let vrf_pk = akd.get_public_key();
//!     key_history_verify::<Blake3_256<BaseElement>>(
//!     &vrf_pk,
//!     root_hashes,
//!     previous_root_hashes,
//!     AkdLabel("hello".to_string()),
//!     history_proof,
//!     ).unwrap();
//! };
//! ```
//!
//! ## Responding to an audit query
//! In addition to the client API calls, the AKD also provides proofs to auditors that its commitments evolved correctly.
//! Below we illustrate how the server responds to an audit query between two epochs.
//! ```
//! use winter_crypto::Hasher;
//! use winter_crypto::hashers::Blake3_256;
//! use winter_math::fields::f128::BaseElement;
//! use akd::directory::Directory;
//! type Blake3 = Blake3_256<BaseElement>;
//! type Blake3Digest = <Blake3_256<winter_math::fields::f128::BaseElement> as Hasher>::Digest;
//! use akd::storage::types::{AkdLabel, AkdValue, DbRecord, ValueState, ValueStateRetrievalFlag};
//! use akd::storage::Storage;
//! use akd::storage::memory::AsyncInMemoryDatabase;
//! let db = AsyncInMemoryDatabase::new();
//! async {
//!     let mut akd = Directory::<_>::new::<Blake3_256<BaseElement>>(&db).await.unwrap();
//!     // Commit to the first epoch
//!     akd.publish::<Blake3_256<BaseElement>>(vec![(AkdLabel("hello".to_string()), AkdValue("world".to_string())),
//!         (AkdLabel("hello2".to_string()), AkdValue("world2".to_string())),], false)
//!          .await.unwrap();
//!     // Commit to the second epoch
//!     akd.publish::<Blake3_256<BaseElement>>(vec![(AkdLabel("hello3".to_string()), AkdValue("world3".to_string())),
//!         (AkdLabel("hello4".to_string()), AkdValue("world4".to_string())),], false)
//!          .await.unwrap();
//!     // Generate audit proof for the evolution from epoch 1 to epoch 2.
//!     let audit_proof = akd.audit::<Blake3_256<BaseElement>>(1u64, 2u64).await.unwrap();
//! };
//! ```
//! ## Verifying an audit proof
//!  The auditor verifies the above proof and the code for this is in [auditor].
//! ```
//! use winter_crypto::Hasher;
//! use winter_crypto::hashers::Blake3_256;
//! use winter_math::fields::f128::BaseElement;
//! use akd::auditor;
//! use akd::directory::Directory;
//! type Blake3 = Blake3_256<BaseElement>;
//! type Blake3Digest = <Blake3_256<winter_math::fields::f128::BaseElement> as Hasher>::Digest;
//! use akd::storage::types::{AkdLabel, AkdValue, DbRecord, ValueState, ValueStateRetrievalFlag};
//! use akd::storage::Storage;
//! use akd::storage::memory::AsyncInMemoryDatabase;
//! let db = AsyncInMemoryDatabase::new();
//! async {
//!     let mut akd = Directory::<_>::new::<Blake3_256<BaseElement>>(&db).await.unwrap();
//!     // Commit to the first epoch
//!     akd.publish::<Blake3_256<BaseElement>>(vec![(AkdLabel("hello".to_string()), AkdValue("world".to_string())),
//!         (AkdLabel("hello2".to_string()), AkdValue("world2".to_string())),], false)
//!          .await.unwrap();
//!     // Commit to the second epoch
//!     akd.publish::<Blake3_256<BaseElement>>(vec![(AkdLabel("hello3".to_string()), AkdValue("world3".to_string())),
//!         (AkdLabel("hello4".to_string()), AkdValue("world4".to_string())),], false)
//!          .await.unwrap();
//!     // Generate audit proof for the evolution from epoch 1 to epoch 2.
//!     let audit_proof = akd.audit::<Blake3_256<BaseElement>>(1u64, 2u64).await.unwrap();
//!     let current_azks = akd.retrieve_current_azks().await.unwrap();
//!     // Get the latest commitment, i.e. azks root hash
//!     let start_root_hash = akd.get_root_hash_at_epoch::<Blake3_256<BaseElement>>(&current_azks, 1u64).await.unwrap();
//!     let end_root_hash = akd.get_root_hash_at_epoch::<Blake3_256<BaseElement>>(&current_azks, 2u64).await.unwrap();
//!     auditor::audit_verify::<Blake3_256<BaseElement>>(
//!         start_root_hash,
//!         end_root_hash,
//!         audit_proof,
//!     ).await.unwrap();
//! };
//! ```
//!
//!
//!
//!
//!
#![warn(missing_docs)]
#![allow(clippy::multiple_crate_versions)]
#![cfg_attr(docsrs, feature(doc_cfg))]

extern crate rand;
extern crate vrf;

pub mod append_only_zks;
pub mod directory;
pub mod history_tree_node;
pub mod node_state;
pub mod proof_structs;
mod serialization;
pub mod storage;
mod utils;

pub mod auditor;
pub mod client;
pub mod errors;

#[cfg(test)]
pub mod tests;

/// The arity of the underlying tree structure of the akd.
pub const ARITY: usize = 2;

/// This type is used to indicate a direction for a
/// particular node relative to its parent.
pub type Direction = Option<usize>;<|MERGE_RESOLUTION|>--- conflicted
+++ resolved
@@ -120,16 +120,10 @@
 //!     // Get the VRF public key of the server
 //!     let vrf_pk = akd.get_public_key();
 //!     client::lookup_verify::<Blake3_256<BaseElement>>(
-<<<<<<< HEAD
-//!     root_hash,
-//!     AkdLabel("hello".to_string()),
-//!     lookup_proof,
-=======
 //!         &vrf_pk,
 //!         root_hash,
-//!         AkdKey("hello".to_string()),
+//!         AkdLabel("hello".to_string()),
 //!         lookup_proof,
->>>>>>> 015d5ae0
 //!     ).unwrap();
 //! };
 //! ```
