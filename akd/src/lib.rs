// Copyright (c) Facebook, Inc. and its affiliates.
//
// This source code is licensed under both the MIT license found in the
// LICENSE-MIT file in the root directory of this source tree and the Apache
// License, Version 2.0 found in the LICENSE-APACHE file in the root directory
// of this source tree.

//! An implementation of an authenticated key directory (AKD), also known as a verifiable registery or auditable key directory.
//!
//! ⚠️ **Warning**: This implementation has not been audited and is not ready for use in a real system. Use at your own risk!
//!
//! # Overview
//! An authenticated key directory (AKD) is an example of an authenticated
//! data structure. An AKD lets a server commit to a key-value store as it evolves over a
//! sequence of timesteps, also known as epochs.
//!
//! The security of this protocol relies on the following two assumptions for all parties:
//! * a small commitment is viewable by all users,
//! * at any given epoch transition, there exists at least one honest auditor,
//!   who audits the server's latest commitment, relative to the previous commitment.
//!
//!
//! ## Statelessness
//! This library is meant to be stateless, in that it runs without storing a majority of the data
//! locally, where the code is running, and instead, uses a [storage::Storable] trait for
//! each type to be stored in an external database.
//!
//! ## Setup
//! A [directory::Directory] represents an AKD. To setup a [directory::Directory], we first need to decide on
//! a database and a hash function. For this example, we use the [winter_crypto::hashers::Blake3_256] as the hash function,
//! [storage::memory::AsyncInMemoryDatabase] as storage and [primitives::akd_vrf::HardCodedAkdVRF].
//! ```
//! use winter_crypto::Hasher;
//! use winter_crypto::hashers::Blake3_256;
//! use winter_math::fields::f128::BaseElement;
//! use akd::storage::types::{AkdLabel, AkdValue, DbRecord, ValueState, ValueStateRetrievalFlag};
//! use akd::storage::Storage;
//! use akd::storage::memory::AsyncInMemoryDatabase;
//! use akd::primitives::akd_vrf::HardCodedAkdVRF;
//! type Blake3 = Blake3_256<BaseElement>;
//! use akd::directory::Directory;
//!
//! type Blake3Digest = <Blake3_256<winter_math::fields::f128::BaseElement> as Hasher>::Digest;
//! let db = AsyncInMemoryDatabase::new();
//! async {
<<<<<<< HEAD
//! let mut akd = Directory::<_>::new::<Blake3_256<BaseElement>>(&db, false).await.unwrap();
=======
//!     let vrf = HardCodedAkdVRF{};
//!     let mut akd = Directory::<_, HardCodedAkdVRF>::new::<Blake3_256<BaseElement>>(&db, &vrf).await.unwrap();
>>>>>>> d38f5e22
//! };
//! ```
//!
//! ## Adding key-value pairs to the akd
//! To add key-value pairs to the akd, we assume that the types of keys and the corresponding values are String.
//! After adding key-value pairs to the akd's data structure, it also needs to be committed. To do this, after running the setup, as in the previous step,
//! we use the `publish` function of an akd. The argument of publish is a vector of tuples of type (AkdLabel(String), AkdValue(String)). See below for example usage.
//! ```
//! use winter_crypto::Hasher;
//! use winter_crypto::hashers::Blake3_256;
//! use winter_math::fields::f128::BaseElement;
//! use akd::storage::types::{AkdLabel, AkdValue, DbRecord, ValueState, ValueStateRetrievalFlag};
//! use akd::storage::Storage;
//! use akd::storage::memory::AsyncInMemoryDatabase;
//! use akd::primitives::akd_vrf::HardCodedAkdVRF;
//! type Blake3 = Blake3_256<BaseElement>;
//! use akd::directory::Directory;
//!
//! type Blake3Digest = <Blake3_256<winter_math::fields::f128::BaseElement> as Hasher>::Digest;
//! let db = AsyncInMemoryDatabase::new();
//! async {
<<<<<<< HEAD
//!     let mut akd = Directory::<_>::new::<Blake3_256<BaseElement>>(&db, false).await.unwrap();
=======
//!     let vrf = HardCodedAkdVRF{};
//!     let mut akd = Directory::<_, HardCodedAkdVRF>::new::<Blake3_256<BaseElement>>(&db, &vrf).await.unwrap();
>>>>>>> d38f5e22
//!     // commit the latest changes
//!     akd.publish::<Blake3_256<BaseElement>>(vec![(AkdLabel("hello".to_string()), AkdValue("world".to_string())),
//!          (AkdLabel("hello2".to_string()), AkdValue("world2".to_string())),], false)
//!       .await;
//! };
//! ```
//!
//!
//! ## Responding to a client lookup
//! We can use the `lookup` API call of the [directory::Directory] to prove the correctness of a client lookup at a given epoch.
//! If
//! ```
//! use winter_crypto::Hasher;
//! use winter_crypto::hashers::Blake3_256;
//! use winter_math::fields::f128::BaseElement;
//! use akd::directory::Directory;
//! type Blake3 = Blake3_256<BaseElement>;
//! type Blake3Digest = <Blake3_256<winter_math::fields::f128::BaseElement> as Hasher>::Digest;
//! use akd::storage::types::{AkdLabel, AkdValue, DbRecord, ValueState, ValueStateRetrievalFlag};
//! use akd::storage::Storage;
//! use akd::storage::memory::AsyncInMemoryDatabase;
//! use akd::primitives::akd_vrf::HardCodedAkdVRF;
//!
//! let db = AsyncInMemoryDatabase::new();
//! async {
<<<<<<< HEAD
//!     let mut akd = Directory::<_>::new::<Blake3_256<BaseElement>>(&db, false).await.unwrap();
=======
//!     let vrf = HardCodedAkdVRF{};
//!     let mut akd = Directory::<_, HardCodedAkdVRF>::new::<Blake3_256<BaseElement>>(&db, &vrf).await.unwrap();
>>>>>>> d38f5e22
//!     akd.publish::<Blake3_256<BaseElement>>(vec![(AkdLabel("hello".to_string()), AkdValue("world".to_string())),
//!         (AkdLabel("hello2".to_string()), AkdValue("world2".to_string())),], false)
//!          .await.unwrap();
//!     // Generate latest proof
//!     let lookup_proof = akd.lookup::<Blake3_256<BaseElement>>(AkdLabel("hello".to_string())).await;
//! };
//! ```
//! ## Verifying a lookup proof
//!  To verify the above proof, we call the client's verification algorithm, with respect to the latest commitment, as follows:
//! ```
//! use winter_crypto::Hasher;
//! use winter_crypto::hashers::Blake3_256;
//! use winter_math::fields::f128::BaseElement;
//! use akd::directory::Directory;
//! use akd::client;
//! type Blake3 = Blake3_256<BaseElement>;
//! type Blake3Digest = <Blake3_256<winter_math::fields::f128::BaseElement> as Hasher>::Digest;
//! use akd::storage::types::{AkdLabel, AkdValue, DbRecord, ValueState, ValueStateRetrievalFlag};
//! use akd::storage::Storage;
//! use akd::storage::memory::AsyncInMemoryDatabase;
//! use akd::primitives::{akd_vrf::HardCodedAkdVRF, client_vrf::{ClientVRF, HardCodedClientVRF}};
//!
//! let db = AsyncInMemoryDatabase::new();
//! async {
<<<<<<< HEAD
//!     let mut akd = Directory::<_>::new::<Blake3_256<BaseElement>>(&db, false).await.unwrap();
=======
//!     let vrf = HardCodedAkdVRF{};
//!     let mut akd = Directory::<_, HardCodedAkdVRF>::new::<Blake3_256<BaseElement>>(&db, &vrf).await.unwrap();
>>>>>>> d38f5e22
//!     akd.publish::<Blake3_256<BaseElement>>(vec![(AkdLabel("hello".to_string()), AkdValue("world".to_string())),
//!         (AkdLabel("hello2".to_string()), AkdValue("world2".to_string())),], false)
//!          .await.unwrap();
//!     // Generate latest proof
//!     let lookup_proof = akd.lookup::<Blake3_256<BaseElement>>(AkdLabel("hello".to_string())).await.unwrap();
//!     let current_azks = akd.retrieve_current_azks().await.unwrap();
//!     // Get the latest commitment, i.e. azks root hash
//!     let root_hash = akd.get_root_hash::<Blake3_256<BaseElement>>(&current_azks).await.unwrap();
//!     // Get the VRF public key of the server
//!     let vrf_pk = vrf.get_public_key().unwrap();
//!     client::lookup_verify::<Blake3_256<BaseElement>, HardCodedClientVRF>(
//!         vrf_pk,
//!         root_hash,
//!         AkdLabel("hello".to_string()),
//!         lookup_proof,
//!     ).unwrap();
//! };
//! ```
//!
//! ## Responding to a client history query
//! As mentioned above, the security is defined by consistent views of the value for a key at any epoch.
//! To this end, a server running an AKD needs to provide a way to check the history of a key. Note that in this case,
//! the server is trusted for validating that a particular client is authorized to run a history check on a particular key.
//! We can use the `key_history` API call of the [directory::Directory] to prove the history of a key's values at a given epoch, as follows.
//! ```
//! use winter_crypto::Hasher;
//! use winter_crypto::hashers::Blake3_256;
//! use winter_math::fields::f128::BaseElement;
//! use akd::directory::Directory;
//! type Blake3 = Blake3_256<BaseElement>;
//! type Blake3Digest = <Blake3_256<winter_math::fields::f128::BaseElement> as Hasher>::Digest;
//! use akd::storage::types::{AkdLabel, AkdValue, DbRecord, ValueState, ValueStateRetrievalFlag};
//! use akd::storage::Storage;
//! use akd::storage::memory::AsyncInMemoryDatabase;
//! use akd::primitives::akd_vrf::HardCodedAkdVRF;
//!
//! let db = AsyncInMemoryDatabase::new();
//! async {
<<<<<<< HEAD
//!     let mut akd = Directory::<_>::new::<Blake3_256<BaseElement>>(&db, false).await.unwrap();
=======
//!     let vrf = HardCodedAkdVRF{};
//!     let mut akd = Directory::<_, HardCodedAkdVRF>::new::<Blake3_256<BaseElement>>(&db, &vrf).await.unwrap();
>>>>>>> d38f5e22
//!     akd.publish::<Blake3_256<BaseElement>>(vec![(AkdLabel("hello".to_string()), AkdValue("world".to_string())),
//!         (AkdLabel("hello2".to_string()), AkdValue("world2".to_string())),], false)
//!          .await.unwrap();
//!     // Generate latest proof
//!     let history_proof = akd.key_history::<Blake3_256<BaseElement>>(&AkdLabel("hello".to_string())).await;
//! };
//! ```
//! ## Verifying a key history proof
//!  To verify the above proof, we again call the client's verification algorithm, defined in [client], with respect to the latest commitment, as follows:
//! ```
//! use winter_crypto::Hasher;
//! use winter_crypto::hashers::Blake3_256;
//! use winter_math::fields::f128::BaseElement;
//! use akd::client::key_history_verify;
//! use akd::directory::Directory;
//! type Blake3 = Blake3_256<BaseElement>;
//! type Blake3Digest = <Blake3_256<winter_math::fields::f128::BaseElement> as Hasher>::Digest;
//! use akd::storage::types::{AkdLabel, AkdValue, DbRecord, ValueState, ValueStateRetrievalFlag};
//! use akd::storage::Storage;
//! use akd::storage::memory::AsyncInMemoryDatabase;
//! use akd::primitives::{akd_vrf::HardCodedAkdVRF, client_vrf::{ClientVRF, HardCodedClientVRF}};
//! let db = AsyncInMemoryDatabase::new();
//! async {
<<<<<<< HEAD
//!     let mut akd = Directory::<_>::new::<Blake3_256<BaseElement>>(&db, false).await.unwrap();
=======
//!     let vrf = HardCodedAkdVRF{};
//!     let mut akd = Directory::<_, HardCodedAkdVRF>::new::<Blake3_256<BaseElement>>(&db, &vrf).await.unwrap();
>>>>>>> d38f5e22
//!     akd.publish::<Blake3_256<BaseElement>>(vec![(AkdLabel("hello".to_string()), AkdValue("world".to_string())),
//!         (AkdLabel("hello2".to_string()), AkdValue("world2".to_string())),], false)
//!          .await.unwrap();
//!     // Generate latest proof
//!     let history_proof = akd.key_history::<Blake3_256<BaseElement>>(&AkdLabel("hello".to_string())).await.unwrap();
//!     let current_azks = akd.retrieve_current_azks().await.unwrap();
//!     // Get the azks root hashes at the required epochs
//!     let (root_hashes, previous_root_hashes) = akd::directory::get_key_history_hashes::<_, Blake3_256<BaseElement>, HardCodedAkdVRF>(&akd, &history_proof).await.unwrap();
//!     let vrf_pk = vrf.get_public_key().unwrap();
//!     key_history_verify::<Blake3_256<BaseElement>, HardCodedClientVRF>(
//!     vrf_pk,
//!     root_hashes,
//!     previous_root_hashes,
//!     AkdLabel("hello".to_string()),
//!     history_proof,
//!     ).unwrap();
//! };
//! ```
//!
//! ## Responding to an audit query
//! In addition to the client API calls, the AKD also provides proofs to auditors that its commitments evolved correctly.
//! Below we illustrate how the server responds to an audit query between two epochs.
//! ```
//! use winter_crypto::Hasher;
//! use winter_crypto::hashers::Blake3_256;
//! use winter_math::fields::f128::BaseElement;
//! use akd::directory::Directory;
//! type Blake3 = Blake3_256<BaseElement>;
//! type Blake3Digest = <Blake3_256<winter_math::fields::f128::BaseElement> as Hasher>::Digest;
//! use akd::storage::types::{AkdLabel, AkdValue, DbRecord, ValueState, ValueStateRetrievalFlag};
//! use akd::storage::Storage;
//! use akd::storage::memory::AsyncInMemoryDatabase;
//! use akd::primitives::{akd_vrf::HardCodedAkdVRF, client_vrf::HardCodedClientVRF};
//!
//! let db = AsyncInMemoryDatabase::new();
//! async {
<<<<<<< HEAD
//!     let mut akd = Directory::<_>::new::<Blake3_256<BaseElement>>(&db, false).await.unwrap();
=======
//!     let vrf = HardCodedAkdVRF{};
//!     let mut akd = Directory::<_, HardCodedAkdVRF>::new::<Blake3_256<BaseElement>>(&db, &vrf).await.unwrap();
>>>>>>> d38f5e22
//!     // Commit to the first epoch
//!     akd.publish::<Blake3_256<BaseElement>>(vec![(AkdLabel("hello".to_string()), AkdValue("world".to_string())),
//!         (AkdLabel("hello2".to_string()), AkdValue("world2".to_string())),], false)
//!          .await.unwrap();
//!     // Commit to the second epoch
//!     akd.publish::<Blake3_256<BaseElement>>(vec![(AkdLabel("hello3".to_string()), AkdValue("world3".to_string())),
//!         (AkdLabel("hello4".to_string()), AkdValue("world4".to_string())),], false)
//!          .await.unwrap();
//!     // Generate audit proof for the evolution from epoch 1 to epoch 2.
//!     let audit_proof = akd.audit::<Blake3_256<BaseElement>>(1u64, 2u64).await.unwrap();
//! };
//! ```
//! ## Verifying an audit proof
//!  The auditor verifies the above proof and the code for this is in [auditor].
//! ```
//! use winter_crypto::Hasher;
//! use winter_crypto::hashers::Blake3_256;
//! use winter_math::fields::f128::BaseElement;
//! use akd::auditor;
//! use akd::directory::Directory;
//! type Blake3 = Blake3_256<BaseElement>;
//! type Blake3Digest = <Blake3_256<winter_math::fields::f128::BaseElement> as Hasher>::Digest;
//! use akd::storage::types::{AkdLabel, AkdValue, DbRecord, ValueState, ValueStateRetrievalFlag};
//! use akd::storage::Storage;
//! use akd::storage::memory::AsyncInMemoryDatabase;
//! use akd::primitives::akd_vrf::HardCodedAkdVRF;
//!
//! let db = AsyncInMemoryDatabase::new();
//! async {
<<<<<<< HEAD
//!     let mut akd = Directory::<_>::new::<Blake3_256<BaseElement>>(&db, false).await.unwrap();
=======
//!     let vrf = HardCodedAkdVRF{};
//!     let mut akd = Directory::<_, HardCodedAkdVRF>::new::<Blake3_256<BaseElement>>(&db, &vrf).await.unwrap();
>>>>>>> d38f5e22
//!     // Commit to the first epoch
//!     akd.publish::<Blake3_256<BaseElement>>(vec![(AkdLabel("hello".to_string()), AkdValue("world".to_string())),
//!         (AkdLabel("hello2".to_string()), AkdValue("world2".to_string())),], false)
//!          .await.unwrap();
//!     // Commit to the second epoch
//!     akd.publish::<Blake3_256<BaseElement>>(vec![(AkdLabel("hello3".to_string()), AkdValue("world3".to_string())),
//!         (AkdLabel("hello4".to_string()), AkdValue("world4".to_string())),], false)
//!          .await.unwrap();
//!     // Generate audit proof for the evolution from epoch 1 to epoch 2.
//!     let audit_proof = akd.audit::<Blake3_256<BaseElement>>(1u64, 2u64).await.unwrap();
//!     let current_azks = akd.retrieve_current_azks().await.unwrap();
//!     // Get the latest commitment, i.e. azks root hash
//!     let start_root_hash = akd.get_root_hash_at_epoch::<Blake3_256<BaseElement>>(&current_azks, 1u64).await.unwrap();
//!     let end_root_hash = akd.get_root_hash_at_epoch::<Blake3_256<BaseElement>>(&current_azks, 2u64).await.unwrap();
//!     auditor::audit_verify::<Blake3_256<BaseElement>>(
//!         start_root_hash,
//!         end_root_hash,
//!         audit_proof,
//!     ).await.unwrap();
//! };
//! ```
//!
//!
//!
//!
//!
#![warn(missing_docs)]
#![allow(clippy::multiple_crate_versions)]
#![cfg_attr(docsrs, feature(doc_cfg))]

extern crate rand;
extern crate vrf;

pub mod append_only_zks;
pub mod directory;
pub mod history_tree_node;
pub mod node_state;
pub mod primitives;
pub mod proof_structs;
pub mod serialization;
pub mod storage;
mod utils;

pub mod auditor;
pub mod client;
pub mod errors;

#[cfg(test)]
pub mod tests;

/// The arity of the underlying tree structure of the akd.
pub const ARITY: usize = 2;

/// This type is used to indicate a direction for a
/// particular node relative to its parent.
pub type Direction = Option<usize>;<|MERGE_RESOLUTION|>--- conflicted
+++ resolved
@@ -43,12 +43,8 @@
 //! type Blake3Digest = <Blake3_256<winter_math::fields::f128::BaseElement> as Hasher>::Digest;
 //! let db = AsyncInMemoryDatabase::new();
 //! async {
-<<<<<<< HEAD
-//! let mut akd = Directory::<_>::new::<Blake3_256<BaseElement>>(&db, false).await.unwrap();
-=======
-//!     let vrf = HardCodedAkdVRF{};
-//!     let mut akd = Directory::<_, HardCodedAkdVRF>::new::<Blake3_256<BaseElement>>(&db, &vrf).await.unwrap();
->>>>>>> d38f5e22
+//!     let vrf = HardCodedAkdVRF{};
+//!     let mut akd = Directory::<_, HardCodedAkdVRF>::new::<Blake3_256<BaseElement>>(&db, &vrf, false).await.unwrap();
 //! };
 //! ```
 //!
@@ -70,12 +66,8 @@
 //! type Blake3Digest = <Blake3_256<winter_math::fields::f128::BaseElement> as Hasher>::Digest;
 //! let db = AsyncInMemoryDatabase::new();
 //! async {
-<<<<<<< HEAD
-//!     let mut akd = Directory::<_>::new::<Blake3_256<BaseElement>>(&db, false).await.unwrap();
-=======
-//!     let vrf = HardCodedAkdVRF{};
-//!     let mut akd = Directory::<_, HardCodedAkdVRF>::new::<Blake3_256<BaseElement>>(&db, &vrf).await.unwrap();
->>>>>>> d38f5e22
+//!     let vrf = HardCodedAkdVRF{};
+//!     let mut akd = Directory::<_, HardCodedAkdVRF>::new::<Blake3_256<BaseElement>>(&db, &vrf, false).await.unwrap();
 //!     // commit the latest changes
 //!     akd.publish::<Blake3_256<BaseElement>>(vec![(AkdLabel("hello".to_string()), AkdValue("world".to_string())),
 //!          (AkdLabel("hello2".to_string()), AkdValue("world2".to_string())),], false)
@@ -101,12 +93,8 @@
 //!
 //! let db = AsyncInMemoryDatabase::new();
 //! async {
-<<<<<<< HEAD
-//!     let mut akd = Directory::<_>::new::<Blake3_256<BaseElement>>(&db, false).await.unwrap();
-=======
-//!     let vrf = HardCodedAkdVRF{};
-//!     let mut akd = Directory::<_, HardCodedAkdVRF>::new::<Blake3_256<BaseElement>>(&db, &vrf).await.unwrap();
->>>>>>> d38f5e22
+//!     let vrf = HardCodedAkdVRF{};
+//!     let mut akd = Directory::<_, HardCodedAkdVRF>::new::<Blake3_256<BaseElement>>(&db, &vrf, false).await.unwrap();
 //!     akd.publish::<Blake3_256<BaseElement>>(vec![(AkdLabel("hello".to_string()), AkdValue("world".to_string())),
 //!         (AkdLabel("hello2".to_string()), AkdValue("world2".to_string())),], false)
 //!          .await.unwrap();
@@ -131,12 +119,8 @@
 //!
 //! let db = AsyncInMemoryDatabase::new();
 //! async {
-<<<<<<< HEAD
-//!     let mut akd = Directory::<_>::new::<Blake3_256<BaseElement>>(&db, false).await.unwrap();
-=======
-//!     let vrf = HardCodedAkdVRF{};
-//!     let mut akd = Directory::<_, HardCodedAkdVRF>::new::<Blake3_256<BaseElement>>(&db, &vrf).await.unwrap();
->>>>>>> d38f5e22
+//!     let vrf = HardCodedAkdVRF{};
+//!     let mut akd = Directory::<_, HardCodedAkdVRF>::new::<Blake3_256<BaseElement>>(&db, &vrf, false).await.unwrap();
 //!     akd.publish::<Blake3_256<BaseElement>>(vec![(AkdLabel("hello".to_string()), AkdValue("world".to_string())),
 //!         (AkdLabel("hello2".to_string()), AkdValue("world2".to_string())),], false)
 //!          .await.unwrap();
@@ -175,12 +159,8 @@
 //!
 //! let db = AsyncInMemoryDatabase::new();
 //! async {
-<<<<<<< HEAD
-//!     let mut akd = Directory::<_>::new::<Blake3_256<BaseElement>>(&db, false).await.unwrap();
-=======
-//!     let vrf = HardCodedAkdVRF{};
-//!     let mut akd = Directory::<_, HardCodedAkdVRF>::new::<Blake3_256<BaseElement>>(&db, &vrf).await.unwrap();
->>>>>>> d38f5e22
+//!     let vrf = HardCodedAkdVRF{};
+//!     let mut akd = Directory::<_, HardCodedAkdVRF>::new::<Blake3_256<BaseElement>>(&db, &vrf, false).await.unwrap();
 //!     akd.publish::<Blake3_256<BaseElement>>(vec![(AkdLabel("hello".to_string()), AkdValue("world".to_string())),
 //!         (AkdLabel("hello2".to_string()), AkdValue("world2".to_string())),], false)
 //!          .await.unwrap();
@@ -204,12 +184,8 @@
 //! use akd::primitives::{akd_vrf::HardCodedAkdVRF, client_vrf::{ClientVRF, HardCodedClientVRF}};
 //! let db = AsyncInMemoryDatabase::new();
 //! async {
-<<<<<<< HEAD
-//!     let mut akd = Directory::<_>::new::<Blake3_256<BaseElement>>(&db, false).await.unwrap();
-=======
-//!     let vrf = HardCodedAkdVRF{};
-//!     let mut akd = Directory::<_, HardCodedAkdVRF>::new::<Blake3_256<BaseElement>>(&db, &vrf).await.unwrap();
->>>>>>> d38f5e22
+//!     let vrf = HardCodedAkdVRF{};
+//!     let mut akd = Directory::<_, HardCodedAkdVRF>::new::<Blake3_256<BaseElement>>(&db, &vrf, false).await.unwrap();
 //!     akd.publish::<Blake3_256<BaseElement>>(vec![(AkdLabel("hello".to_string()), AkdValue("world".to_string())),
 //!         (AkdLabel("hello2".to_string()), AkdValue("world2".to_string())),], false)
 //!          .await.unwrap();
@@ -246,12 +222,8 @@
 //!
 //! let db = AsyncInMemoryDatabase::new();
 //! async {
-<<<<<<< HEAD
-//!     let mut akd = Directory::<_>::new::<Blake3_256<BaseElement>>(&db, false).await.unwrap();
-=======
-//!     let vrf = HardCodedAkdVRF{};
-//!     let mut akd = Directory::<_, HardCodedAkdVRF>::new::<Blake3_256<BaseElement>>(&db, &vrf).await.unwrap();
->>>>>>> d38f5e22
+//!     let vrf = HardCodedAkdVRF{};
+//!     let mut akd = Directory::<_, HardCodedAkdVRF>::new::<Blake3_256<BaseElement>>(&db, &vrf, false).await.unwrap();
 //!     // Commit to the first epoch
 //!     akd.publish::<Blake3_256<BaseElement>>(vec![(AkdLabel("hello".to_string()), AkdValue("world".to_string())),
 //!         (AkdLabel("hello2".to_string()), AkdValue("world2".to_string())),], false)
@@ -281,12 +253,8 @@
 //!
 //! let db = AsyncInMemoryDatabase::new();
 //! async {
-<<<<<<< HEAD
-//!     let mut akd = Directory::<_>::new::<Blake3_256<BaseElement>>(&db, false).await.unwrap();
-=======
-//!     let vrf = HardCodedAkdVRF{};
-//!     let mut akd = Directory::<_, HardCodedAkdVRF>::new::<Blake3_256<BaseElement>>(&db, &vrf).await.unwrap();
->>>>>>> d38f5e22
+//!     let vrf = HardCodedAkdVRF{};
+//!     let mut akd = Directory::<_, HardCodedAkdVRF>::new::<Blake3_256<BaseElement>>(&db, &vrf, false).await.unwrap();
 //!     // Commit to the first epoch
 //!     akd.publish::<Blake3_256<BaseElement>>(vec![(AkdLabel("hello".to_string()), AkdValue("world".to_string())),
 //!         (AkdLabel("hello2".to_string()), AkdValue("world2".to_string())),], false)
