// Copyright (c) Facebook, Inc. and its affiliates.
//
// This source code is licensed under both the MIT license found in the
// LICENSE-MIT file in the root directory of this source tree and the Apache
// License, Version 2.0 found in the LICENSE-APACHE file in the root directory
// of this source tree.

//! Implementation of a auditable key directory

use crate::append_only_zks::Azks;

use crate::ecvrf::{VRFKeyStorage, VRFPublicKey};
use crate::node_state::Node;
use crate::proof_structs::*;

use crate::errors::{AkdError, DirectoryError, HistoryTreeNodeError, StorageError};

use crate::storage::types::{AkdLabel, AkdValue, DbRecord, ValueState, ValueStateRetrievalFlag};
use crate::storage::Storage;

use log::{debug, error, info};
#[cfg(feature = "rand")]
use rand::{CryptoRng, RngCore};

use crate::node_state::NodeLabel;
use std::collections::HashMap;
use std::marker::{Send, Sync};
use std::sync::Arc;
use winter_crypto::Hasher;

/// Root hash of the tree and its associated epoch
#[derive(Debug, Clone, Hash, Eq, PartialEq)]
pub struct EpochHash<H: Hasher>(pub u64, pub H::Digest);

#[derive(Clone)]
/// Info needed for a lookup of a user for an epoch
pub struct LookupInfo {
    value_state: ValueState,
    marker_version: u64,
    existent_label: NodeLabel,
    marker_label: NodeLabel,
    non_existent_label: NodeLabel,
}

#[cfg(feature = "rand")]
impl AkdValue {
    /// Gets a random value for a AKD
    pub fn random<R: RngCore + CryptoRng>(rng: &mut R) -> Self {
        Self::from_utf8_str(&get_random_str(rng))
    }
}

#[cfg(feature = "rand")]
impl AkdLabel {
    /// Creates a random key for a AKD
    pub fn random<R: RngCore + CryptoRng>(rng: &mut R) -> Self {
        Self::from_utf8_str(&get_random_str(rng))
    }
}

/// The representation of a auditable key directory
#[derive(Clone)]
pub struct Directory<S, V> {
    storage: S,
    vrf: V,
    read_only: bool,
    /// The cache lock guarantees that the cache is not
    /// flushed mid-proof generation. We allow multiple proof generations
    /// to occur (RwLock.read() operations can have multiple) but we want
    /// to make sure no generations are underway when a cache flush occurs
    /// (in this case we do utilize the write() lock which can only occur 1
    /// at a time and gates further read() locks being acquired during write()).
    cache_lock: Arc<tokio::sync::RwLock<()>>,
}

impl<S: Storage + Sync + Send, V: VRFKeyStorage> Directory<S, V> {
    /// Creates a new (stateless) instance of a auditable key directory.
    /// Takes as input a pointer to the storage being used for this instance.
    /// The state is stored in the storage.
    pub async fn new<H: Hasher>(storage: &S, vrf: &V, read_only: bool) -> Result<Self, AkdError> {
        let azks = Directory::<S, V>::get_azks_from_storage(storage, false).await;

        if read_only && azks.is_err() {
            return Err(AkdError::Directory(DirectoryError::Storage(
                StorageError::GetData(
                    "AZKS record not found and Directory constructed in read-only mode".to_string(),
                ),
            )));
        } else if azks.is_err() {
            // generate a new azks if one is not found
            let azks = Azks::new::<_, H>(storage).await?;
            // store it
            storage.set(DbRecord::Azks(azks.clone())).await?;
        }

        Ok(Directory {
            storage: storage.clone(),
            read_only,
            cache_lock: Arc::new(tokio::sync::RwLock::new(())),
            vrf: vrf.clone(),
        })
    }

    /// Updates the directory to include the updated key-value pairs.
    pub async fn publish<H: Hasher>(
        &self,
        updates: Vec<(AkdLabel, AkdValue)>,
    ) -> Result<EpochHash<H>, AkdError> {
        if self.read_only {
            return Err(AkdError::Directory(DirectoryError::Storage(
                StorageError::SetData(
                    "Directory cannot publish when created in read-only mode!".to_string(),
                ),
            )));
        }

        // The guard will be dropped at the end of the publish
        let _guard = self.cache_lock.read().await;

        let mut update_set = Vec::<Node<H>>::new();
        let mut user_data_update_set = Vec::<ValueState>::new();

        let mut current_azks = self.retrieve_current_azks().await?;
        let current_epoch = current_azks.get_latest_epoch();
        let next_epoch = current_epoch + 1;

        let mut keys: Vec<AkdLabel> = updates.iter().map(|(uname, _val)| uname.clone()).collect();
        // sort the keys, as inserting in primary-key order is more efficient for MySQL
        keys.sort_by(|a, b| a.cmp(b));

        // we're only using the maximum "version" of the user's state at the last epoch
        // they were seen in the directory. Therefore we've minimized the call to only
        // return a hashmap of AkdLabel => u64 and not retrieving the other data which is not
        // read (i.e. the actual _data_ payload).
        let all_user_versions_retrieved = self
            .storage
            .get_user_state_versions(&keys, ValueStateRetrievalFlag::LeqEpoch(current_epoch))
            .await?;

        info!(
            "Retrieved {} previous user versions of {} requested",
            all_user_versions_retrieved.len(),
            keys.len()
        );

        for (uname, val) in updates {
            match all_user_versions_retrieved.get(&uname) {
                None => {
                    // no data found for the user
                    let latest_version = 1;
                    let label = self
                        .vrf
                        .get_node_label::<H>(&uname, false, latest_version)
                        .await?;
                    // Currently there's no blinding factor for the commitment.
                    // We'd want to change this later.
                    let value_to_add = crate::utils::value_to_bytes::<H>(&val);
                    update_set.push(Node::<H> {
                        label,
                        hash: value_to_add,
                    });
                    let latest_state =
                        ValueState::new(uname, val, latest_version, label, next_epoch);
                    user_data_update_set.push(latest_state);
                }
                Some(previous_version) => {
                    // Data found for the given user
                    let latest_version = *previous_version + 1;
                    let stale_label = self
                        .vrf
                        .get_node_label::<H>(&uname, true, *previous_version)
                        .await?;
                    let fresh_label = self
                        .vrf
                        .get_node_label::<H>(&uname, false, latest_version)
                        .await?;
                    let stale_value_to_add = H::hash(&[0u8]);
                    let fresh_value_to_add = crate::utils::value_to_bytes::<H>(&val);
                    update_set.push(Node::<H> {
                        label: stale_label,
                        hash: stale_value_to_add,
                    });
                    update_set.push(Node::<H> {
                        label: fresh_label,
                        hash: fresh_value_to_add,
                    });
                    let new_state =
                        ValueState::new(uname, val, latest_version, fresh_label, next_epoch);
                    user_data_update_set.push(new_state);
                }
            }
        }
        let insertion_set: Vec<Node<H>> = update_set.to_vec();

        if let false = self.storage.begin_transaction().await {
            error!("Transaction is already active");
            return Err(AkdError::HistoryTreeNode(HistoryTreeNodeError::Storage(
                StorageError::SetData("Transaction is already active".to_string()),
            )));
        }
        info!("Starting database insertion");

        current_azks
            .batch_insert_leaves::<_, H>(&self.storage, insertion_set)
            .await?;

        // batch all the inserts into a single transactional write to storage
        let mut updates = vec![DbRecord::Azks(current_azks.clone())];
        for update in user_data_update_set.into_iter() {
            updates.push(DbRecord::ValueState(update));
        }
        self.storage.batch_set(updates).await?;

        // now commit the transaction
        debug!("Committing transaction");
        if let Err(err) = self.storage.commit_transaction().await {
            // ignore any rollback error(s)
            let _ = self.storage.rollback_transaction().await;
            return Err(AkdError::HistoryTreeNode(HistoryTreeNodeError::Storage(
                err,
            )));
        } else {
            debug!("Transaction committed");
        }

        let root_hash = current_azks
            .get_root_hash_at_epoch::<_, H>(&self.storage, next_epoch)
            .await?;

        Ok(EpochHash(current_epoch, root_hash))
        // At the moment the tree root is not being written anywhere. Eventually we
        // want to change this to call a write operation to post to a blockchain or some such thing
    }

    /// Provides proof for correctness of latest version
    pub async fn lookup<H: Hasher>(&self, uname: AkdLabel) -> Result<LookupProof<H>, AkdError> {
        // The guard will be dropped at the end of the proof generation
        let _guard = self.cache_lock.read().await;

        let current_azks = self.retrieve_current_azks().await?;
        let current_epoch = current_azks.get_latest_epoch();
        let lookup_info = self
            .get_lookup_info::<H>(uname.clone(), current_epoch)
            .await?;
        let lookup_proof = self
            .lookup_with_info::<H>(uname, &current_azks, current_epoch, lookup_info)
            .await;
        lookup_proof
    }

    async fn lookup_with_info<H: Hasher>(
        &self,
        uname: AkdLabel,
        current_azks: &Azks,
        current_epoch: u64,
        lookup_info: LookupInfo,
    ) -> Result<LookupProof<H>, AkdError> {
        let current_version = lookup_info.value_state.version;

        let lookup_proof = LookupProof {
            epoch: current_epoch,
            plaintext_value: lookup_info.value_state.plaintext_val,
            version: lookup_info.value_state.version,
            exisitence_vrf_proof: self
                .vrf
                .get_label_proof::<H>(&uname, false, current_version)
                .await?
                .to_bytes()
                .to_vec(),
            existence_proof: current_azks
                .get_membership_proof(&self.storage, lookup_info.existent_label, current_epoch)
                .await?,
            marker_vrf_proof: self
                .vrf
                .get_label_proof::<H>(&uname, false, lookup_info.marker_version)
                .await?
                .to_bytes()
                .to_vec(),
            marker_proof: current_azks
                .get_membership_proof(&self.storage, lookup_info.marker_label, current_epoch)
                .await?,
            freshness_vrf_proof: self
                .vrf
                .get_label_proof::<H>(&uname, true, current_version)
                .await?
                .to_bytes()
                .to_vec(),
            freshness_proof: current_azks
                .get_non_membership_proof(
                    &self.storage,
                    lookup_info.non_existent_label,
                    current_epoch,
                )
                .await?,
        };

        Ok(lookup_proof)
    }

    // TODO(eoz): Call proof generations async
    /// Allows efficient batch lookups by preloading necessary nodes for the lookups.
    pub async fn batch_lookup<H: Hasher>(
        &self,
        unames: &[AkdLabel],
    ) -> Result<Vec<LookupProof<H>>, AkdError> {
        let current_azks = self.retrieve_current_azks().await?;
        let current_epoch = current_azks.get_latest_epoch();

        // Take a union of the labels we will need proofs of for each lookup.
        let mut lookup_labels = Vec::new();
        let mut lookup_infos = Vec::new();
        for uname in unames {
            // Save lookup info for later use.
            let lookup_info = self
                .get_lookup_info::<H>(uname.clone(), current_epoch)
                .await?;
            lookup_infos.push(lookup_info.clone());

            // A lookup proofs consists of the proofs for the following labels.
            lookup_labels.push(lookup_info.existent_label);
            lookup_labels.push(lookup_info.marker_label);
            lookup_labels.push(lookup_info.non_existent_label);
        }

        // Create a union of set of prefixes we will need for lookups.
        let lookup_prefixes_set = crate::utils::build_lookup_prefixes_set(&lookup_labels);

        // Load nodes.
        current_azks
            .bfs_preload_nodes::<_, H>(&self.storage, lookup_prefixes_set)
            .await?;

        // Ensure we have got all lookup infos needed.
        assert_eq!(unames.len(), lookup_infos.len());

        let mut lookup_proofs = Vec::new();
        for i in 0..unames.len() {
            lookup_proofs.push(
                self.lookup_with_info::<H>(
                    unames[i].clone(),
                    &current_azks,
                    current_epoch,
                    lookup_infos[i].clone(),
                )
                .await?,
            );
        }

        Ok(lookup_proofs)
    }

    async fn get_lookup_info<H: Hasher>(
        &self,
        uname: AkdLabel,
        epoch: u64,
    ) -> Result<LookupInfo, AkdError> {
        match self
            .storage
            .get_user_state(&uname, ValueStateRetrievalFlag::LeqEpoch(epoch))
            .await
        {
            Err(_) => {
                // Need to throw an error
                Err(AkdError::Directory(DirectoryError::NonExistentUser(
<<<<<<< HEAD
                    uname.to_vec(),
                    current_epoch,
=======
                    uname.clone().0,
                    epoch,
>>>>>>> 01e3e00b
                )))
            }
            Ok(latest_st) => {
                // Need to account for the case where the latest state is
                // added but the database is in the middle of an update
                let version = latest_st.version;
                let marker_version = 1 << get_marker_version(version);
                let existent_label = self.vrf.get_node_label::<H>(&uname, false, version).await?;
                let marker_label = self
                    .vrf
                    .get_node_label::<H>(&uname, false, marker_version)
                    .await?;
                let non_existent_label =
                    self.vrf.get_node_label::<H>(&uname, true, version).await?;
                Ok(LookupInfo {
                    value_state: latest_st,
                    marker_version,
                    existent_label,
                    marker_label,
                    non_existent_label,
                })
            }
        }
    }

    /// Takes in the current state of the server and a label.
    /// If the label is present in the current state,
    /// this function returns all the values ever associated with it,
    /// and the epoch at which each value was first committed to the server state.
    /// It also returns the proof of the latest version being served at all times.
    pub async fn key_history<H: Hasher>(
        &self,
        uname: &AkdLabel,
    ) -> Result<HistoryProof<H>, AkdError> {
        // The guard will be dropped at the end of the proof generation
        let _guard = self.cache_lock.read().await;

        let username = uname.to_vec();
        let current_azks = self.retrieve_current_azks().await?;
        let current_epoch = current_azks.get_latest_epoch();

        if let Ok(this_user_data) = self.storage.get_user_data(uname).await {
            let mut proofs = Vec::<UpdateProof<H>>::new();
            for user_state in &this_user_data.states {
                // Ignore states in storage that are ahead of current directory epoch
                if user_state.epoch <= current_epoch {
                    let proof = self.create_single_update_proof(uname, user_state).await?;
                    proofs.push(proof);
                }
            }
            Ok(HistoryProof { proofs })
        } else {
            Err(AkdError::Directory(DirectoryError::NonExistentUser(
                username,
                current_epoch,
            )))
        }
    }

    /// Takes in the current state of the server and a label along with
    /// a range starting epoch.
    ///
    /// If the label is present in the current state,
    /// this function returns all the values ever associated with it after start_epoch,
    /// and the epoch at which each value was first committed to the server state.
    /// It also returns the proof of the latest version being served at all times.
    pub async fn limited_key_history<H: Hasher>(
        &self,
        start_epoch: u64,
        uname: &AkdLabel,
    ) -> Result<HistoryProof<H>, AkdError> {
        // The guard will be dropped at the end of the proof generation
        let _guard = self.cache_lock.read().await;

        let username = uname.to_vec();
        let current_azks = self.retrieve_current_azks().await?;
        let current_epoch = current_azks.get_latest_epoch();

        if start_epoch >= current_epoch {
            return Err(AkdError::Directory(DirectoryError::InvalidEpoch(format!(
                "start_epoch ({}) needs to be before the current epoch {}",
                start_epoch, current_epoch
            ))));
        }

        // TODO: This call is quite expensive, since it's assumed most epochs do NOT have a
        // user updating their key. Therefore we're fetching far more keys than exist values.
        // See Issue #165
        let keys = (start_epoch..current_epoch)
            .map(|epoch| crate::storage::types::ValueStateKey(uname.to_vec(), epoch))
            .collect::<Vec<_>>();
        let mut batch = self
            .storage
            .batch_get::<ValueState>(&keys)
            .await?
            .into_iter()
            .filter_map(|potential| {
                if let DbRecord::ValueState(vs) = potential {
                    Some(vs)
                } else {
                    None
                }
            })
            .collect::<Vec<_>>();

        // sort in ascending epoch order (in case of DB not respecting ordering)
        batch.sort_by(|a, b| a.epoch.partial_cmp(&b.epoch).unwrap());

        if batch.is_empty() {
            Err(AkdError::Directory(DirectoryError::NoUpdatesInPeriod(
                username,
                start_epoch,
                current_epoch,
            )))
        } else {
            let mut proofs = Vec::<UpdateProof<H>>::new();
            for user_state in batch {
                // Ignore states in storage that are ahead of current directory epoch
                if user_state.epoch <= current_epoch {
                    let proof = self.create_single_update_proof(uname, &user_state).await?;
                    proofs.push(proof);
                }
            }
            Ok(HistoryProof { proofs })
        }
    }

    /// Poll for changes in the epoch number of the AZKS struct
    /// stored in the storage layer. If an epoch change is detected,
    /// the object cache (if present) is flushed immediately so
    /// that new objects are retrieved from the storage layer against
    /// the "latest" epoch. There is a "special" flow in the storage layer
    /// to do a storage-layer retrieval which ignores the cache
    pub async fn poll_for_azks_changes(
        &self,
        period: tokio::time::Duration,
        change_detected: Option<tokio::sync::mpsc::Sender<()>>,
    ) -> Result<(), AkdError> {
        // Retrieve the same AZKS that all the other calls see (i.e. the version that could be cached
        // at this point). We'll compare this via an uncached call when a change is notified
        let mut last = Directory::<S, V>::get_azks_from_storage(&self.storage, false).await?;

        loop {
            // loop forever polling for changes
            tokio::time::sleep(period).await;

            let latest = Directory::<S, V>::get_azks_from_storage(&self.storage, true).await?;
            if latest.latest_epoch > last.latest_epoch {
                {
                    // acquire a singleton lock prior to flushing the cache to assert that no
                    // cache accesses are underway (i.e. publish/proof generations/etc)
                    let _guard = self.cache_lock.write().await;
                    // flush the cache in its entirety
                    self.storage.flush_cache().await;
                    // re-fetch the azks to load it into cache so when we release the cache lock
                    // others will see the new AZKS loaded up and ready
                    last = Directory::<S, V>::get_azks_from_storage(&self.storage, false).await?;

                    // notify change occurred
                    if let Some(channel) = &change_detected {
                        channel.send(()).await.map_err(|send_err| AkdError::Directory(DirectoryError::Storage(StorageError::Connection(format!("Tokio MPSC sender failed to publish notification with error {:?}", send_err)))))?;
                    }
                    // drop the guard
                }
            }
        }

        #[allow(unreachable_code)]
        Ok(())
    }

    /// Returns an AppendOnlyProof for the leaves inserted into the underlying tree between
    /// the epochs audit_start_ep and audit_end_ep.
    pub async fn audit<H: Hasher>(
        &self,
        audit_start_ep: u64,
        audit_end_ep: u64,
    ) -> Result<AppendOnlyProof<H>, AkdError> {
        // The guard will be dropped at the end of the proof generation
        let _guard = self.cache_lock.read().await;

        let current_azks = self.retrieve_current_azks().await?;
        let current_epoch = current_azks.get_latest_epoch();

        if audit_start_ep >= audit_end_ep {
            Err(AkdError::Directory(DirectoryError::InvalidEpoch(format!(
                "Start epoch {} is greater than or equal the end epoch {}",
                audit_start_ep, audit_end_ep
            ))))
        } else if current_epoch < audit_end_ep {
            Err(AkdError::Directory(DirectoryError::InvalidEpoch(format!(
                "End epoch {} is greater than the current epoch {}",
                audit_end_ep, current_epoch
            ))))
        } else {
            current_azks
                .get_append_only_proof::<_, H>(&self.storage, audit_start_ep, audit_end_ep)
                .await
        }
    }

    /// Retrieves the current azks
    pub async fn retrieve_current_azks(&self) -> Result<Azks, crate::errors::AkdError> {
        Directory::<S, V>::get_azks_from_storage(&self.storage, false).await
    }

    async fn get_azks_from_storage(
        storage: &S,
        ignore_cache: bool,
    ) -> Result<Azks, crate::errors::AkdError> {
        let got = if ignore_cache {
            storage
                .get_direct::<Azks>(&crate::append_only_zks::DEFAULT_AZKS_KEY)
                .await?
        } else {
            storage
                .get::<Azks>(&crate::append_only_zks::DEFAULT_AZKS_KEY)
                .await?
        };
        match got {
            DbRecord::Azks(azks) => Ok(azks),
            _ => {
                error!("No AZKS can be found. You should re-initialize the directory to create a new one");
                Err(crate::errors::AkdError::AzksNotFound(String::from(
                    "AZKS not found in storage.",
                )))
            }
        }
    }

    /// HELPERS ///

    /// Use this function to retrieve the VRF public key for this AKD.
    pub async fn get_public_key(&self) -> Result<VRFPublicKey, DirectoryError> {
        Ok(self.vrf.get_vrf_public_key().await?)
    }

    async fn create_single_update_proof<H: Hasher>(
        &self,
        uname: &AkdLabel,
        user_state: &ValueState,
    ) -> Result<UpdateProof<H>, AkdError> {
        let epoch = user_state.epoch;
        let plaintext_value = &user_state.plaintext_val;
        let version = &user_state.version;

        let label_at_ep = self.vrf.get_node_label::<H>(uname, false, *version).await?;

        let current_azks = self.retrieve_current_azks().await?;
        let existence_vrf_proof = self
            .vrf
            .get_label_proof::<H>(uname, false, *version)
            .await?
            .to_bytes()
            .to_vec();
        let existence_at_ep = current_azks
            .get_membership_proof(&self.storage, label_at_ep, epoch)
            .await?;
        let mut previous_val_stale_at_ep = Option::None;
        let mut previous_val_vrf_proof = Option::None;
        if *version > 1 {
            let prev_label_at_ep = self
                .vrf
                .get_node_label::<H>(uname, true, *version - 1)
                .await?;
            previous_val_stale_at_ep = Option::Some(
                current_azks
                    .get_membership_proof(&self.storage, prev_label_at_ep, epoch)
                    .await?,
            );
            previous_val_vrf_proof = Option::Some(
                self.vrf
                    .get_label_proof::<H>(uname, true, *version - 1)
                    .await?
                    .to_bytes()
                    .to_vec(),
            );
        }
        let mut non_existence_before_ep = Option::None;
        if epoch != 0 {
            non_existence_before_ep = Option::Some(
                current_azks
                    .get_non_membership_proof(&self.storage, label_at_ep, epoch - 1)
                    .await?,
            );
        }

        let next_marker = get_marker_version(*version) + 1;
        let final_marker = get_marker_version(epoch);

        let mut next_few_vrf_proofs = Vec::<Vec<u8>>::new();
        let mut non_existence_of_next_few = Vec::<NonMembershipProof<H>>::new();

        for ver in version + 1..(1 << next_marker) {
            let label_for_ver = self.vrf.get_node_label::<H>(uname, false, ver).await?;
            let non_existence_of_ver = current_azks
                .get_non_membership_proof(&self.storage, label_for_ver, epoch)
                .await?;
            non_existence_of_next_few.push(non_existence_of_ver);
            next_few_vrf_proofs.push(
                self.vrf
                    .get_label_proof::<H>(uname, false, ver)
                    .await?
                    .to_bytes()
                    .to_vec(),
            );
        }

        let mut future_marker_vrf_proofs = Vec::<Vec<u8>>::new();
        let mut non_existence_of_future_markers = Vec::<NonMembershipProof<H>>::new();

        for marker_power in next_marker..final_marker + 1 {
            let ver = 1 << marker_power;
            let label_for_ver = self.vrf.get_node_label::<H>(uname, false, ver).await?;
            let non_existence_of_ver = current_azks
                .get_non_membership_proof(&self.storage, label_for_ver, epoch)
                .await?;
            non_existence_of_future_markers.push(non_existence_of_ver);
            future_marker_vrf_proofs.push(
                self.vrf
                    .get_label_proof::<H>(uname, false, ver)
                    .await?
                    .to_bytes()
                    .to_vec(),
            );
        }

        Ok(UpdateProof {
            epoch,
            plaintext_value: plaintext_value.clone(),
            version: *version,
            existence_vrf_proof,
            existence_at_ep,
            previous_val_vrf_proof,
            previous_val_stale_at_ep,
            non_existence_before_ep,
            next_few_vrf_proofs,
            non_existence_of_next_few,
            future_marker_vrf_proofs,
            non_existence_of_future_markers,
        })
    }

    /// Gets the azks root hash at the provided epoch. Note that the root hash should exist at any epoch
    /// that the azks existed, so as long as epoch >= 0, we should be fine.
    pub async fn get_root_hash_at_epoch<H: Hasher>(
        &self,
        current_azks: &Azks,
        epoch: u64,
    ) -> Result<H::Digest, AkdError> {
        // The guard will be dropped at the end of the proof generation
        let _guard = self.cache_lock.read().await;

        Ok(current_azks
            .get_root_hash_at_epoch::<_, H>(&self.storage, epoch)
            .await?)
    }

    /// Gets the azks root hash at the current epoch.
    pub async fn get_root_hash<H: Hasher>(
        &self,
        current_azks: &Azks,
    ) -> Result<H::Digest, AkdError> {
        self.get_root_hash_at_epoch::<H>(current_azks, current_azks.get_latest_epoch())
            .await
    }
}

/// Helpers

pub(crate) fn get_marker_version(version: u64) -> u64 {
    (64 - version.leading_zeros() - 1).into()
}

#[cfg(feature = "rand")]
fn get_random_str<R: RngCore + CryptoRng>(rng: &mut R) -> String {
    let mut byte_str = [0u8; 32];
    rng.fill_bytes(&mut byte_str);
    format!("{:?}", &byte_str)
}

type KeyHistoryHelper<D> = (Vec<D>, Vec<Option<D>>);

/// Gets hashes for key history proofs
pub async fn get_key_history_hashes<S: Storage + Sync + Send, H: Hasher, V: VRFKeyStorage>(
    akd_dir: &Directory<S, V>,
    history_proof: &HistoryProof<H>,
) -> Result<KeyHistoryHelper<H::Digest>, AkdError> {
    let mut epoch_hash_map: HashMap<u64, H::Digest> = HashMap::new();

    let mut root_hashes = Vec::<H::Digest>::new();
    let mut previous_root_hashes = Vec::<Option<H::Digest>>::new();
    let current_azks = akd_dir.retrieve_current_azks().await?;
    for proof in &history_proof.proofs {
        let hash = akd_dir
            .get_root_hash_at_epoch::<H>(&current_azks, proof.epoch)
            .await?;
        epoch_hash_map.insert(proof.epoch, hash);
        root_hashes.push(hash);
    }

    for proof in &history_proof.proofs {
        let epoch_in_question = proof.epoch - 1;
        if epoch_in_question == 0 {
            // edge condition
            previous_root_hashes.push(None);
        } else if let Some(hash) = epoch_hash_map.get(&epoch_in_question) {
            // cache hit
            previous_root_hashes.push(Some(*hash));
        } else {
            // cache miss, fetch it
            let hash = akd_dir
                .get_root_hash_at_epoch::<H>(&current_azks, proof.epoch - 1)
                .await?;
            previous_root_hashes.push(Some(hash));
        }
    }

    Ok((root_hashes, previous_root_hashes))
}

#[cfg(test)]
mod tests {
    use super::*;
    use crate::{
        auditor::audit_verify,
        client::{key_history_verify, lookup_verify},
        ecvrf::HardCodedAkdVRF,
        storage::memory::AsyncInMemoryDatabase,
    };
    use winter_crypto::{hashers::Blake3_256, Digest};
    use winter_math::fields::f128::BaseElement;
    type Blake3 = Blake3_256<BaseElement>;

    #[tokio::test]
    async fn test_empty_tree_root_hash() -> Result<(), AkdError> {
        let db = AsyncInMemoryDatabase::new();
        let vrf = HardCodedAkdVRF {};
        let akd = Directory::<_, _>::new::<Blake3_256<BaseElement>>(&db, &vrf, false).await?;

        let current_azks = akd.retrieve_current_azks().await?;
        let hash = akd
            .get_root_hash::<Blake3_256<BaseElement>>(&current_azks)
            .await?;

        // Ensuring that the root hash of an empty tree is equal to the following constant
        assert_eq!(
            "2d3adedff11b61f14c886e35afa036736dcd87a74d27b5c1510225d0f592e213",
            hex::encode(hash.as_bytes())
        );
        Ok(())
    }

    #[tokio::test]
    async fn test_simple_publish() -> Result<(), AkdError> {
        let db = AsyncInMemoryDatabase::new();
        let vrf = HardCodedAkdVRF {};
        let akd = Directory::<_, _>::new::<Blake3>(&db, &vrf, false).await?;

        akd.publish::<Blake3>(vec![(
            AkdLabel::from_utf8_str("hello"),
            AkdValue::from_utf8_str("world"),
        )])
        .await?;
        Ok(())
    }

    #[tokio::test]
    async fn test_simple_lookup() -> Result<(), AkdError> {
        let db = AsyncInMemoryDatabase::new();
        let vrf = HardCodedAkdVRF {};
        let akd = Directory::<_, _>::new::<Blake3>(&db, &vrf, false).await?;

        akd.publish::<Blake3>(vec![
            (
                AkdLabel::from_utf8_str("hello"),
                AkdValue::from_utf8_str("world"),
            ),
            (
                AkdLabel::from_utf8_str("hello2"),
                AkdValue::from_utf8_str("world2"),
            ),
        ])
        .await?;

        let lookup_proof = akd.lookup(AkdLabel::from_utf8_str("hello")).await?;
        let current_azks = akd.retrieve_current_azks().await?;
        let root_hash = akd.get_root_hash::<Blake3>(&current_azks).await?;
        let vrf_pk = akd.get_public_key().await?;
        lookup_verify::<Blake3_256<BaseElement>>(
            &vrf_pk,
            root_hash,
            AkdLabel::from_utf8_str("hello"),
            lookup_proof,
        )?;
        Ok(())
    }

    #[tokio::test]
    async fn test_simple_key_history() -> Result<(), AkdError> {
        let db = AsyncInMemoryDatabase::new();
        let vrf = HardCodedAkdVRF {};
        let akd = Directory::<_, _>::new::<Blake3>(&db, &vrf, false).await?;

        akd.publish::<Blake3>(vec![
            (
                AkdLabel::from_utf8_str("hello"),
                AkdValue::from_utf8_str("world"),
            ),
            (
                AkdLabel::from_utf8_str("hello2"),
                AkdValue::from_utf8_str("world2"),
            ),
        ])
        .await?;

        akd.publish::<Blake3>(vec![
            (
                AkdLabel::from_utf8_str("hello"),
                AkdValue::from_utf8_str("world"),
            ),
            (
                AkdLabel::from_utf8_str("hello2"),
                AkdValue::from_utf8_str("world2"),
            ),
        ])
        .await?;

        akd.publish::<Blake3>(vec![
            (
                AkdLabel::from_utf8_str("hello"),
                AkdValue::from_utf8_str("world3"),
            ),
            (
                AkdLabel::from_utf8_str("hello2"),
                AkdValue::from_utf8_str("world4"),
            ),
        ])
        .await?;

        akd.publish::<Blake3>(vec![
            (
                AkdLabel::from_utf8_str("hello3"),
                AkdValue::from_utf8_str("world"),
            ),
            (
                AkdLabel::from_utf8_str("hello4"),
                AkdValue::from_utf8_str("world2"),
            ),
        ])
        .await?;

        akd.publish::<Blake3>(vec![(
            AkdLabel::from_utf8_str("hello"),
            AkdValue::from_utf8_str("world_updated"),
        )])
        .await?;

        akd.publish::<Blake3>(vec![
            (
                AkdLabel::from_utf8_str("hello3"),
                AkdValue::from_utf8_str("world6"),
            ),
            (
                AkdLabel::from_utf8_str("hello4"),
                AkdValue::from_utf8_str("world12"),
            ),
        ])
        .await?;

        let history_proof = akd.key_history(&AkdLabel::from_utf8_str("hello")).await?;
        let (root_hashes, previous_root_hashes) =
            get_key_history_hashes(&akd, &history_proof).await?;
        let vrf_pk = akd.get_public_key().await?;
        key_history_verify::<Blake3>(
            &vrf_pk,
            root_hashes,
            previous_root_hashes,
            AkdLabel::from_utf8_str("hello"),
            history_proof,
            false,
        )?;

        let history_proof = akd.key_history(&AkdLabel::from_utf8_str("hello2")).await?;
        let (root_hashes, previous_root_hashes) =
            get_key_history_hashes(&akd, &history_proof).await?;
        key_history_verify::<Blake3>(
            &vrf_pk,
            root_hashes,
            previous_root_hashes,
            AkdLabel::from_utf8_str("hello2"),
            history_proof,
            false,
        )?;

        let history_proof = akd.key_history(&AkdLabel::from_utf8_str("hello3")).await?;
        let (root_hashes, previous_root_hashes) =
            get_key_history_hashes(&akd, &history_proof).await?;
        key_history_verify::<Blake3>(
            &vrf_pk,
            root_hashes,
            previous_root_hashes,
            AkdLabel::from_utf8_str("hello3"),
            history_proof,
            false,
        )?;

        let history_proof = akd.key_history(&AkdLabel::from_utf8_str("hello4")).await?;
        let (root_hashes, previous_root_hashes) =
            get_key_history_hashes(&akd, &history_proof).await?;
        key_history_verify::<Blake3>(
            &vrf_pk,
            root_hashes,
            previous_root_hashes,
            AkdLabel::from_utf8_str("hello4"),
            history_proof,
            false,
        )?;

        Ok(())
    }

    #[allow(unused)]
    #[tokio::test]
    async fn test_simple_audit() -> Result<(), AkdError> {
        let db = AsyncInMemoryDatabase::new();
        let vrf = HardCodedAkdVRF {};
        let mut akd = Directory::<_, _>::new::<Blake3>(&db, &vrf, false).await?;

        akd.publish::<Blake3>(vec![
            (
                AkdLabel::from_utf8_str("hello"),
                AkdValue::from_utf8_str("world"),
            ),
            (
                AkdLabel::from_utf8_str("hello2"),
                AkdValue::from_utf8_str("world2"),
            ),
        ])
        .await?;

        akd.publish::<Blake3>(vec![
            (
                AkdLabel::from_utf8_str("hello"),
                AkdValue::from_utf8_str("world"),
            ),
            (
                AkdLabel::from_utf8_str("hello2"),
                AkdValue::from_utf8_str("world2"),
            ),
        ])
        .await?;

        akd.publish::<Blake3>(vec![
            (
                AkdLabel::from_utf8_str("hello"),
                AkdValue::from_utf8_str("world3"),
            ),
            (
                AkdLabel::from_utf8_str("hello2"),
                AkdValue::from_utf8_str("world4"),
            ),
        ])
        .await?;

        akd.publish::<Blake3>(vec![
            (
                AkdLabel::from_utf8_str("hello3"),
                AkdValue::from_utf8_str("world"),
            ),
            (
                AkdLabel::from_utf8_str("hello4"),
                AkdValue::from_utf8_str("world2"),
            ),
        ])
        .await?;

        akd.publish::<Blake3>(vec![(
            AkdLabel::from_utf8_str("hello"),
            AkdValue::from_utf8_str("world_updated"),
        )])
        .await?;

        akd.publish::<Blake3>(vec![
            (
                AkdLabel::from_utf8_str("hello3"),
                AkdValue::from_utf8_str("world6"),
            ),
            (
                AkdLabel::from_utf8_str("hello4"),
                AkdValue::from_utf8_str("world12"),
            ),
        ])
        .await?;

        let current_azks = akd.retrieve_current_azks().await?;

        let audit_proof_1 = akd.audit(1, 2).await?;
        audit_verify::<Blake3>(
            akd.get_root_hash_at_epoch::<Blake3>(&current_azks, 1)
                .await?,
            akd.get_root_hash_at_epoch::<Blake3>(&current_azks, 2)
                .await?,
            audit_proof_1,
        )
        .await?;

        let audit_proof_2 = akd.audit(1, 3).await?;
        audit_verify::<Blake3>(
            akd.get_root_hash_at_epoch::<Blake3>(&current_azks, 1)
                .await?,
            akd.get_root_hash_at_epoch::<Blake3>(&current_azks, 3)
                .await?,
            audit_proof_2,
        )
        .await?;

        let audit_proof_3 = akd.audit(1, 4).await?;
        audit_verify::<Blake3>(
            akd.get_root_hash_at_epoch::<Blake3>(&current_azks, 1)
                .await?,
            akd.get_root_hash_at_epoch::<Blake3>(&current_azks, 4)
                .await?,
            audit_proof_3,
        )
        .await?;

        let audit_proof_4 = akd.audit(1, 5).await?;
        audit_verify::<Blake3>(
            akd.get_root_hash_at_epoch::<Blake3>(&current_azks, 1)
                .await?,
            akd.get_root_hash_at_epoch::<Blake3>(&current_azks, 5)
                .await?,
            audit_proof_4,
        )
        .await?;

        let audit_proof_5 = akd.audit(2, 3).await?;
        audit_verify::<Blake3>(
            akd.get_root_hash_at_epoch::<Blake3>(&current_azks, 2)
                .await?,
            akd.get_root_hash_at_epoch::<Blake3>(&current_azks, 3)
                .await?,
            audit_proof_5,
        )
        .await?;

        let audit_proof_6 = akd.audit(2, 4).await?;
        audit_verify::<Blake3>(
            akd.get_root_hash_at_epoch::<Blake3>(&current_azks, 2)
                .await?,
            akd.get_root_hash_at_epoch::<Blake3>(&current_azks, 4)
                .await?,
            audit_proof_6,
        )
        .await?;

        let invalid_audit = akd.audit::<Blake3>(3, 3).await;
        assert!(matches!(invalid_audit, Err(_)));

        let invalid_audit = akd.audit::<Blake3>(3, 2).await;
        assert!(matches!(invalid_audit, Err(_)));

        let invalid_audit = akd.audit::<Blake3>(6, 7).await;
        assert!(matches!(invalid_audit, Err(_)));

        Ok(())
    }

    #[tokio::test]
    async fn test_read_during_publish() -> Result<(), AkdError> {
        let db = AsyncInMemoryDatabase::new();
        let vrf = HardCodedAkdVRF {};
        let akd = Directory::<_, _>::new::<Blake3>(&db, &vrf, false).await?;

        // Publish twice
        akd.publish::<Blake3>(vec![
            (
                AkdLabel::from_utf8_str("hello"),
                AkdValue::from_utf8_str("world"),
            ),
            (
                AkdLabel::from_utf8_str("hello2"),
                AkdValue::from_utf8_str("world2"),
            ),
        ])
        .await?;

        akd.publish::<Blake3>(vec![
            (
                AkdLabel::from_utf8_str("hello"),
                AkdValue::from_utf8_str("world_2"),
            ),
            (
                AkdLabel::from_utf8_str("hello2"),
                AkdValue::from_utf8_str("world2_2"),
            ),
        ])
        .await?;

        // Make the current azks a "checkpoint" to reset to later
        let checkpoint_azks = akd.retrieve_current_azks().await.unwrap();

        // Publish for the third time
        akd.publish::<Blake3>(vec![
            (
                AkdLabel::from_utf8_str("hello"),
                AkdValue::from_utf8_str("world_3"),
            ),
            (
                AkdLabel::from_utf8_str("hello2"),
                AkdValue::from_utf8_str("world2_3"),
            ),
        ])
        .await?;

        // Reset the azks record back to previous epoch, to emulate an akd reader
        // communicating with storage that is in the middle of a publish operation
        db.set(DbRecord::Azks(checkpoint_azks))
            .await
            .expect("Error resetting directory to previous epoch");
        let current_azks = akd.retrieve_current_azks().await?;
        let root_hash = akd.get_root_hash::<Blake3>(&current_azks).await?;

        // History proof should not contain the third epoch's update but still verify
        let history_proof = akd
            .key_history::<Blake3>(&AkdLabel::from_utf8_str("hello"))
            .await?;
        let (root_hashes, previous_root_hashes) =
            get_key_history_hashes(&akd, &history_proof).await?;
        assert_eq!(2, root_hashes.len());
        let vrf_pk = akd.get_public_key().await?;
        key_history_verify::<Blake3>(
            &vrf_pk,
            root_hashes,
            previous_root_hashes,
            AkdLabel::from_utf8_str("hello"),
            history_proof,
            false,
        )?;

        // Lookup proof should contain the checkpoint epoch's value and still verify
        let lookup_proof = akd
            .lookup::<Blake3>(AkdLabel::from_utf8_str("hello"))
            .await?;
        assert_eq!(
            AkdValue::from_utf8_str("world_2"),
            lookup_proof.plaintext_value
        );
        lookup_verify::<Blake3>(
            &vrf_pk,
            root_hash,
            AkdLabel::from_utf8_str("hello"),
            lookup_proof,
        )?;

        // Audit proof should only work up until checkpoint's epoch
        let audit_proof = akd.audit(1, 2).await?;
        audit_verify::<Blake3>(
            akd.get_root_hash_at_epoch::<Blake3>(&current_azks, 1)
                .await?,
            akd.get_root_hash_at_epoch::<Blake3>(&current_azks, 2)
                .await?,
            audit_proof,
        )
        .await?;

        let invalid_audit = akd.audit::<Blake3>(2, 3).await;
        assert!(matches!(invalid_audit, Err(_)));

        Ok(())
    }

    #[tokio::test]
    async fn test_directory_read_only_mode() -> Result<(), AkdError> {
        let db = AsyncInMemoryDatabase::new();
        let vrf = HardCodedAkdVRF {};
        // There is no AZKS object in the storage layer, directory construction should fail
        let akd = Directory::<_, _>::new::<Blake3>(&db, &vrf, true).await;
        assert!(matches!(akd, Err(_)));

        // now create the AZKS
        let akd = Directory::<_, _>::new::<Blake3>(&db, &vrf, false).await;
        assert!(matches!(akd, Ok(_)));

        // create another read-only dir now that the AZKS exists in the storage layer, and try to publish which should fail
        let akd = Directory::<_, _>::new::<Blake3>(&db, &vrf, true).await?;
        assert!(matches!(akd.publish::<Blake3>(vec![]).await, Err(_)));

        Ok(())
    }

    #[tokio::test]
    async fn test_directory_polling_azks_change() -> Result<(), AkdError> {
        let db = AsyncInMemoryDatabase::new();
        let vrf = HardCodedAkdVRF {};
        // writer will write the AZKS record
        let writer = Directory::<_, _>::new::<Blake3>(&db, &vrf, false).await?;

        writer
            .publish::<Blake3>(vec![
                (
                    AkdLabel::from_utf8_str("hello"),
                    AkdValue::from_utf8_str("world"),
                ),
                (
                    AkdLabel::from_utf8_str("hello2"),
                    AkdValue::from_utf8_str("world2"),
                ),
            ])
            .await?;

        // reader will not write the AZKS but will be "polling" for AZKS changes
        let reader = Directory::<_, _>::new::<Blake3>(&db, &vrf, true).await?;

        // start the poller
        let (tx, mut rx) = tokio::sync::mpsc::channel(10);
        let reader_clone = reader.clone();
        let _join_handle = tokio::task::spawn(async move {
            reader_clone
                .poll_for_azks_changes(tokio::time::Duration::from_millis(100), Some(tx))
                .await
        });

        // verify a lookup proof, which will populate the cache
        async_poll_helper_proof(&reader, AkdValue::from_utf8_str("world")).await?;

        // publish epoch 2
        writer
            .publish::<Blake3>(vec![
                (
                    AkdLabel::from_utf8_str("hello"),
                    AkdValue::from_utf8_str("world_2"),
                ),
                (
                    AkdLabel::from_utf8_str("hello2"),
                    AkdValue::from_utf8_str("world2_2"),
                ),
            ])
            .await?;

        // assert that the change is picked up in a reasonable time-frame and the cache is flushed
        let notification =
            tokio::time::timeout(tokio::time::Duration::from_secs(10), rx.recv()).await;
        assert!(matches!(notification, Ok(Some(()))));

        async_poll_helper_proof(&reader, AkdValue::from_utf8_str("world_2")).await?;

        Ok(())
    }

    /*
    =========== Test Helpers ===========
    */

    async fn async_poll_helper_proof<T: Storage + Sync + Send, V: VRFKeyStorage>(
        reader: &Directory<T, V>,
        value: AkdValue,
    ) -> Result<(), AkdError> {
        // reader should read "hello" and this will populate the "cache" a log
        let lookup_proof = reader.lookup(AkdLabel::from_utf8_str("hello")).await?;
        assert_eq!(value, lookup_proof.plaintext_value);
        let current_azks = reader.retrieve_current_azks().await?;
        let root_hash = reader.get_root_hash::<Blake3>(&current_azks).await?;
        let pk = reader.get_public_key().await?;
        lookup_verify::<Blake3>(
            &pk,
            root_hash,
            AkdLabel::from_utf8_str("hello"),
            lookup_proof,
        )?;
        Ok(())
    }

    #[tokio::test]
    async fn test_limited_key_history() -> Result<(), AkdError> {
        let db = AsyncInMemoryDatabase::new();
        let vrf = HardCodedAkdVRF {};
        // epoch 0
        let akd = Directory::<_, _>::new::<Blake3>(&db, &vrf, false).await?;

        // epoch 1
        akd.publish::<Blake3>(vec![
            (
                AkdLabel::from_utf8_str("hello"),
                AkdValue::from_utf8_str("world"),
            ),
            (
                AkdLabel::from_utf8_str("hello2"),
                AkdValue::from_utf8_str("world2"),
            ),
        ])
        .await?;

        // epoch 2
        akd.publish::<Blake3>(vec![
            (
                AkdLabel::from_utf8_str("hello"),
                AkdValue::from_utf8_str("world"),
            ),
            (
                AkdLabel::from_utf8_str("hello2"),
                AkdValue::from_utf8_str("world2"),
            ),
        ])
        .await?;

        // epoch 3
        akd.publish::<Blake3>(vec![
            (
                AkdLabel::from_utf8_str("hello"),
                AkdValue::from_utf8_str("world3"),
            ),
            (
                AkdLabel::from_utf8_str("hello2"),
                AkdValue::from_utf8_str("world4"),
            ),
        ])
        .await?;

        // epoch 4
        akd.publish::<Blake3>(vec![
            (
                AkdLabel::from_utf8_str("hello3"),
                AkdValue::from_utf8_str("world"),
            ),
            (
                AkdLabel::from_utf8_str("hello4"),
                AkdValue::from_utf8_str("world2"),
            ),
        ])
        .await?;

        // epoch 5
        akd.publish::<Blake3>(vec![(
            AkdLabel::from_utf8_str("hello"),
            AkdValue::from_utf8_str("world_updated"),
        )])
        .await?;

        // epoch 6
        akd.publish::<Blake3>(vec![
            (
                AkdLabel::from_utf8_str("hello3"),
                AkdValue::from_utf8_str("world6"),
            ),
            (
                AkdLabel::from_utf8_str("hello4"),
                AkdValue::from_utf8_str("world12"),
            ),
        ])
        .await?;

        // epoch 7
        akd.publish::<Blake3>(vec![
            (
                AkdLabel::from_utf8_str("hello3"),
                AkdValue::from_utf8_str("world7"),
            ),
            (
                AkdLabel::from_utf8_str("hello4"),
                AkdValue::from_utf8_str("world13"),
            ),
        ])
        .await?;

        let vrf_pk = akd.get_public_key().await?;

        // "hello" was updated in epochs 1,2,3,5
        let history_proof = akd
            .limited_key_history::<Blake3>(3, &AkdLabel::from_utf8_str("hello"))
            .await?;
        assert_eq!(2, history_proof.proofs.len());
        let (root_hashes, previous_root_hashes) =
            get_key_history_hashes(&akd, &history_proof).await?;
        key_history_verify::<Blake3>(
            &vrf_pk,
            root_hashes,
            previous_root_hashes,
            AkdLabel::from_utf8_str("hello"),
            history_proof,
            false,
        )?;

        let history_proof = akd
            .limited_key_history::<Blake3>(2, &AkdLabel::from_utf8_str("hello"))
            .await?;
        assert_eq!(3, history_proof.proofs.len());
        let (root_hashes, previous_root_hashes) =
            get_key_history_hashes(&akd, &history_proof).await?;
        key_history_verify::<Blake3>(
            &vrf_pk,
            root_hashes,
            previous_root_hashes,
            AkdLabel::from_utf8_str("hello"),
            history_proof,
            false,
        )?;

        // The user didn't update their key between epoch's 6 and current, therefore we have NonExistentUser in that range
        let history_proof = akd
            .limited_key_history::<Blake3>(6, &AkdLabel::from_utf8_str("hello"))
            .await;
        assert!(matches!(
            history_proof,
            Err(AkdError::Directory(DirectoryError::NoUpdatesInPeriod(
                _,
                _,
                _
            )))
        ));

        Ok(())
    }

    #[tokio::test]
    async fn test_tombstoned_key_history() -> Result<(), AkdError> {
        let db = AsyncInMemoryDatabase::new();
        let vrf = HardCodedAkdVRF {};
        // epoch 0
        let akd = Directory::<_, _>::new::<Blake3>(&db, &vrf, false).await?;

        // epoch 1
        akd.publish::<Blake3>(vec![(
            AkdLabel::from_utf8_str("hello"),
            AkdValue::from_utf8_str("world"),
        )])
        .await?;

        // epoch 2
        akd.publish::<Blake3>(vec![(
            AkdLabel::from_utf8_str("hello"),
            AkdValue::from_utf8_str("world2"),
        )])
        .await?;

        // epoch 3
        akd.publish::<Blake3>(vec![(
            AkdLabel::from_utf8_str("hello"),
            AkdValue::from_utf8_str("world3"),
        )])
        .await?;

        // epoch 4
        akd.publish::<Blake3>(vec![(
            AkdLabel::from_utf8_str("hello"),
            AkdValue::from_utf8_str("world4"),
        )])
        .await?;

        // epoch 5
        akd.publish::<Blake3>(vec![(
            AkdLabel::from_utf8_str("hello"),
            AkdValue::from_utf8_str("world5"),
        )])
        .await?;

        // Epochs 1-5, we're going to tombstone 1 & 2
        let vrf_pk = akd.get_public_key().await?;

        // tombstone epochs 1 & 2
        let tombstones = [
            crate::storage::types::ValueStateKey("hello".as_bytes().to_vec(), 1u64),
            crate::storage::types::ValueStateKey("hello".as_bytes().to_vec(), 2u64),
        ];
        db.tombstone_value_states(&tombstones).await?;

        let history_proof = akd
            .key_history::<Blake3>(&AkdLabel::from_utf8_str("hello"))
            .await?;
        assert_eq!(5, history_proof.proofs.len());
        let (root_hashes, previous_root_hashes) =
            get_key_history_hashes(&akd, &history_proof).await?;

        // If we request a proof with tombstones but without saying we're OK with tombstones, throw an err
        let tombstones = key_history_verify::<Blake3>(
            &vrf_pk,
            root_hashes.clone(),
            previous_root_hashes.clone(),
            AkdLabel::from_utf8_str("hello"),
            history_proof.clone(),
            false,
        );
        assert!(matches!(tombstones, Err(_)));

        // We should be able to verify tombstones assuming the client is accepting
        // of tombstoned states
        let tombstones = key_history_verify::<Blake3>(
            &vrf_pk,
            root_hashes,
            previous_root_hashes,
            AkdLabel::from_utf8_str("hello"),
            history_proof,
            true,
        )?;
        assert_eq!(true, tombstones[0]);
        assert_eq!(true, tombstones[1]);
        assert_eq!(false, tombstones[2]);
        assert_eq!(false, tombstones[3]);
        assert_eq!(false, tombstones[4]);

        Ok(())
    }

    // // Test coverage on issue #144, verification failures with small trees (<4 nodes)
    // #[tokio::test]
    // async fn test_simple_lookup_for_small_tree() -> Result<(), AkdError> {
    //     let db = AsyncInMemoryDatabase::new();
    //     let vrf = HardCodedAkdVRF {};
    //     // epoch 0
    //     let akd = Directory::<_, _>::new::<Blake3>(&db, &vrf, false).await?;

    //     let mut updates = vec![];
    //     for i in 0..1 {
    //         updates.push((
    //             AkdLabel(format!("hello{}", i).as_bytes().to_vec()),
    //             AkdValue(format!("hello{}", i).as_bytes().to_vec()),
    //         ));
    //     }

    //     akd.publish::<Blake3>(updates).await?;

    //     let target_label = AkdLabel(format!("hello{}", 0).as_bytes().to_vec());

    //     // retrieve the lookup proof
    //     let lookup_proof = akd.lookup(target_label.clone()).await?;
    //     // retrieve the root hash
    //     let current_azks = akd.retrieve_current_azks().await?;
    //     let root_hash = akd.get_root_hash::<Blake3>(&current_azks).await?;

    //     let vrf_pk = vrf.get_vrf_public_key().await?;

    //     // perform the "traditional" AKD verification
    //     let akd_result = crate::client::lookup_verify::<Blake3>(
    //         &vrf_pk,
    //         root_hash,
    //         target_label.clone(),
    //         lookup_proof,
    //     );

    //     // check the two results to make sure they both verify
    //     assert!(matches!(akd_result, Ok(())));

    //     Ok(())
    // }
}<|MERGE_RESOLUTION|>--- conflicted
+++ resolved
@@ -362,13 +362,8 @@
             Err(_) => {
                 // Need to throw an error
                 Err(AkdError::Directory(DirectoryError::NonExistentUser(
-<<<<<<< HEAD
                     uname.to_vec(),
-                    current_epoch,
-=======
-                    uname.clone().0,
                     epoch,
->>>>>>> 01e3e00b
                 )))
             }
             Ok(latest_st) => {
