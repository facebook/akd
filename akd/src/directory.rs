--- conflicted
+++ resolved
@@ -188,21 +188,11 @@
         }
         let insertion_set: Vec<Node<H>> = update_set.to_vec();
 
-<<<<<<< HEAD
         if let false = self.storage.begin_transaction().await {
             error!("Transaction is already active");
-            return Err(AkdError::HistoryTreeNode(HistoryTreeNodeError::Storage(
-                StorageError::SetData("Transaction is already active".to_string()),
+            return Err(AkdError::Storage(StorageError::Transaction(
+                "Transaction is already active".to_string(),
             )));
-=======
-        if use_transaction {
-            if let false = self.storage.begin_transaction().await {
-                error!("Transaction is already active");
-                return Err(AkdError::Storage(StorageError::Transaction(
-                    "Transaction is already active".to_string(),
-                )));
-            }
->>>>>>> cae3a90f
         }
         info!("Starting database insertion");
 
@@ -216,29 +206,15 @@
             updates.push(DbRecord::ValueState(update));
         }
         self.storage.batch_set(updates).await?;
-<<<<<<< HEAD
 
         // now commit the transaction
         debug!("Committing transaction");
         if let Err(err) = self.storage.commit_transaction().await {
             // ignore any rollback error(s)
             let _ = self.storage.rollback_transaction().await;
-            return Err(AkdError::HistoryTreeNode(HistoryTreeNodeError::Storage(
-                err,
-            )));
+            return Err(AkdError::Storage(err));
         } else {
             debug!("Transaction committed");
-=======
-        if use_transaction {
-            debug!("Committing transaction");
-            if let Err(err) = self.storage.commit_transaction().await {
-                // ignore any rollback error(s)
-                let _ = self.storage.rollback_transaction().await;
-                return Err(AkdError::Storage(err));
-            } else {
-                debug!("Transaction committed");
-            }
->>>>>>> cae3a90f
         }
 
         let root_hash = current_azks
@@ -377,20 +353,19 @@
             .get_user_state(&uname, ValueStateRetrievalFlag::LeqEpoch(epoch))
             .await
         {
-<<<<<<< HEAD
             Err(_) => {
                 // Need to throw an error
-                Err(AkdError::Directory(DirectoryError::NonExistentUser(
-                    uname.to_vec(),
-                    epoch,
-                )))
+                match std::str::from_utf8(&uname) {
+                    Ok(name) => Err(AkdError::Storage(StorageError::NotFound(format!(
+                        "User {} at epoch {}",
+                        name, epoch
+                    )))),
+                    _ => Err(AkdError::Storage(StorageError::NotFound(format!(
+                        "User {:?} at epoch {}",
+                        uname, epoch
+                    )))),
+                }
             }
-=======
-            Err(_) => Err(AkdError::Storage(StorageError::NotFound(format!(
-                "User {} at epoch {}",
-                uname.0, epoch
-            )))),
->>>>>>> cae3a90f
             Ok(latest_st) => {
                 // Need to account for the case where the latest state is
                 // added but the database is in the middle of an update
@@ -441,10 +416,16 @@
             }
             Ok(HistoryProof { proofs })
         } else {
-            Err(AkdError::Storage(StorageError::NotFound(format!(
-                "User {} at epoch {}",
-                username, current_epoch
-            ))))
+            match std::str::from_utf8(&username) {
+                Ok(name) => Err(AkdError::Storage(StorageError::NotFound(format!(
+                    "User {} at epoch {}",
+                    name, current_epoch
+                )))),
+                _ => Err(AkdError::Storage(StorageError::NotFound(format!(
+                    "User {:?} at epoch {}",
+                    username, current_epoch
+                )))),
+            }
         }
     }
 
