--- conflicted
+++ resolved
@@ -20,34 +20,9 @@
 };
 
 use log::{debug, error, info};
-<<<<<<< HEAD
-
 use std::marker::{Send, Sync};
 use std::sync::Arc;
-=======
-#[cfg(feature = "rand")]
-use rand::{distributions::Alphanumeric, CryptoRng, Rng};
-use std::marker::{PhantomData, Send, Sync};
-use std::sync::Arc;
 use tokio::sync::RwLock;
-use winter_crypto::{Digest, Hasher};
-
-#[cfg(feature = "rand")]
-impl AkdValue {
-    /// Gets a random value for a AKD
-    pub fn random<R: CryptoRng + Rng>(rng: &mut R) -> Self {
-        Self::from_utf8_str(&get_random_str(rng))
-    }
-}
-
-#[cfg(feature = "rand")]
-impl AkdLabel {
-    /// Creates a random key for a AKD
-    pub fn random<R: CryptoRng + Rng>(rng: &mut R) -> Self {
-        Self::from_utf8_str(&get_random_str(rng))
-    }
-}
->>>>>>> ed2169e6
 
 /// The representation of a auditable key directory
 pub struct Directory<S: Database + Sync + Send, V> {
@@ -103,12 +78,7 @@
         Ok(Directory {
             storage: storage.clone(),
             read_only,
-<<<<<<< HEAD
-            cache_lock: Arc::new(tokio::sync::RwLock::new(())),
-=======
-            hasher: PhantomData,
             cache_lock: Arc::new(RwLock::new(())),
->>>>>>> ed2169e6
             vrf: vrf.clone(),
         })
     }
