--- conflicted
+++ resolved
@@ -76,17 +76,10 @@
     // === HistoryTreeNode storage === //
 
     let node = HistoryTreeNode {
-<<<<<<< HEAD
-        label: NodeLabel { val: 13, len: 1 },
-        location: 234,
+        label: NodeLabel::new(13, 4),
         birth_epoch: 123,
         last_epoch: 234,
-        parent: 1,
-=======
-        label: NodeLabel::new(13, 4),
-        epochs: vec![123u64, 234u64, 345u64],
         parent: NodeLabel::new(1, 1),
->>>>>>> 6ca9e97f
         node_type: NodeType::Leaf,
     };
     let mut node2 = node.clone();
