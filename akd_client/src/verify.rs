// Copyright (c) Meta Platforms, Inc. and affiliates.
//
// This source code is licensed under both the MIT license found in the
// LICENSE-MIT file in the root directory of this source tree and the Apache
// License, Version 2.0 found in the LICENSE-APACHE file in the root directory
// of this source tree.

//! This module contains the client verification calls to verify different membership types

#[cfg(feature = "nostd")]
use alloc::format;
#[cfg(feature = "nostd")]
use alloc::string::ToString;
#[cfg(feature = "vrf")]
use core::convert::TryFrom;
#[cfg(feature = "serde_serialization")]
use serde_json;

use crate::hash::*;
use crate::types::*;
use crate::{verify_error, VerificationError, VerificationErrorType, ARITY};

/// Verify the membership proof
fn verify_membership(root_hash: Digest, proof: &MembershipProof) -> Result<(), VerificationError> {
    if proof.label.label_len == 0 {
        let final_hash = merge(&[proof.hash_val, proof.label.hash()]);
        if final_hash == root_hash {
            return Ok(());
        } else {
            return Err(verify_error!(
                MembershipProof,
                (),
                "Membership proof for root did not verify".to_string()
            ));
        }
    }

    let mut final_hash = merge(&[proof.hash_val, proof.label.hash()]);
    for parent in proof.layer_proofs.iter().rev() {
        let hashes = parent
            .siblings
            .iter()
            .map(|s| merge(&[s.hash, s.label.hash()]))
            .collect();
        final_hash = build_and_hash_layer(hashes, parent.direction, final_hash, parent.label)?;
    }

    if final_hash == root_hash {
        Ok(())
    } else {
        Err(verify_error!(
            MembershipProof,
            (),
            format!(
                "Membership proof for label {:?} did not verify",
                proof.label
            )
        ))
    }
}

/// Verifies the non-membership proof with respect to the root hash
fn verify_nonmembership(
    root_hash: Digest,
    proof: &NonMembershipProof,
) -> Result<bool, VerificationError> {
    let mut verified = true;

    let mut lcp_real = proof.longest_prefix_children[0].label;

    let child_hash_left = merge(&[
        proof.longest_prefix_children[0].hash,
        proof.longest_prefix_children[0].label.hash(),
    ]);

    let child_hash_right = merge(&[
        proof.longest_prefix_children[1].hash,
        proof.longest_prefix_children[1].label.hash(),
    ]);

    for i in 0..ARITY {
        lcp_real = lcp_real.get_longest_common_prefix(proof.longest_prefix_children[i].label);
    }

    if lcp_real == EMPTY_LABEL {
        lcp_real = NodeLabel {
            label_val: [0u8; 32],
            label_len: 0,
        };
    }

    let lcp_hash = merge(&[child_hash_left, child_hash_right]);

    verified = verified && (lcp_hash == proof.longest_prefix_membership_proof.hash_val);

    if !verified {
        return Err(verify_error!(
            LookupProof,
            bool,
            "lcp_hash != longest_prefix_hash".to_string()
        ));
    }

    verify_membership(root_hash, &proof.longest_prefix_membership_proof)?;

    // The audit must have checked that this node is indeed the lcp of its children.
    // So we can just check that one of the children's lcp is = the proof.longest_prefix
    verified = verified && (proof.longest_prefix == lcp_real);
    if !verified {
        return Err(verify_error!(
            LookupProof,
            bool,
            "longest_prefix != lcp".to_string()
        ));
    }
    Ok(verified)
}

fn hash_leaf_with_value(value: &crate::AkdValue, epoch: u64, proof: &[u8]) -> Digest {
    let single_hash = crate::utils::generate_commitment_from_proof_client(value, proof);
    merge_with_int(single_hash, epoch)
}

/// This function is called to verify that a given NodeLabel is indeed
/// the VRF for a given version (fresh or stale) for a username.
/// Hence, it also takes as input the server's public key.
#[cfg(feature = "vrf")]
fn verify_vrf(
    vrf_public_key: &[u8],
    uname: &AkdLabel,
    stale: bool,
    version: u64,
    pi: &[u8],
    label: NodeLabel,
) -> Result<(), VerificationError> {
    let vrf_pk = crate::ecvrf::VRFPublicKey::try_from(vrf_public_key)?;
    vrf_pk.verify_label(uname, stale, version, pi, label)
}

/// Verifies a serialized JSON lookup proof after deserializing it first.
#[cfg(feature = "serde_serialization")]
pub fn serialized_lookup_verify(
    _vrf_public_key: &[u8],
    root_hash: Digest,
    _akd_key: AkdLabel,
    serialized_json_proof: &str,
) -> Result<(), VerificationError> {
    if let Ok(proof) = serde_json::from_str(serialized_json_proof) {
        lookup_verify(_vrf_public_key, root_hash, _akd_key, proof)
    } else {
        Err(VerificationError::build(
            Some(VerificationErrorType::ProofDeserializationFailed),
            Some("JSON lookup proof deserialization failed.".to_string()),
        ))
    }
}

/// Verifies a lookup with respect to the root_hash
pub fn lookup_verify(
    _vrf_public_key: &[u8],
    root_hash: Digest,
    _akd_key: AkdLabel,
    proof: LookupProof,
) -> Result<(), VerificationError> {
    let _epoch = proof.epoch;

    #[cfg(feature = "vrf")]
    let version = proof.version;

    #[cfg(feature = "vrf")]
    let marker_version = 1 << crate::utils::get_marker_version(version);
    let existence_proof = proof.existence_proof;
    let marker_proof = proof.marker_proof;
    let freshness_proof = proof.freshness_proof;

    let fresh_label = existence_proof.label;

    if hash_leaf_with_value(&proof.plaintext_value, proof.epoch, &proof.commitment_proof)
        != existence_proof.hash_val
    {
        return Err(verify_error!(
            LookupProof,
            bool,
            "Hash of plaintext value did not match existence proof hash".to_string()
        ));
    }

    #[cfg(feature = "vrf")]
    {
        verify_vrf(
            _vrf_public_key,
            &_akd_key,
            false,
            version,
            &proof.existence_vrf_proof,
            fresh_label,
        )?;
    }
    verify_membership(root_hash, &existence_proof)?;

    #[cfg(feature = "vrf")]
    {
        let marker_label = marker_proof.label;
        verify_vrf(
            _vrf_public_key,
            &_akd_key,
            false,
            marker_version,
            &proof.marker_vrf_proof,
            marker_label,
        )?;
    }

    verify_membership(root_hash, &marker_proof)?;

    #[cfg(feature = "vrf")]
    {
        let stale_label = freshness_proof.label;
        verify_vrf(
            _vrf_public_key,
            &_akd_key,
            true,
            version,
            &proof.freshness_vrf_proof,
            stale_label,
        )?;
    }

    verify_nonmembership(root_hash, &freshness_proof)?;

    Ok(())
}

/// Verifies a serialized JSON key history proof after deserializing it first.
#[cfg(feature = "serde_serialization")]
pub fn serialized_key_history_verify(
    vrf_public_key: &[u8],
    root_hash: Digest,
    current_epoch: u64,
    akd_key: AkdLabel,
    serialized_json_proof: &str,
    allow_tombstones: bool,
) -> Result<Vec<bool>, VerificationError> {
    if let Ok(proof) = serde_json::from_str(serialized_json_proof) {
        key_history_verify(
            vrf_public_key,
            root_hash,
            current_epoch,
            akd_key,
            proof,
            allow_tombstones,
        )
    } else {
        Err(VerificationError::build(
            Some(VerificationErrorType::ProofDeserializationFailed),
            Some("JSON history proof deserialization failed.".to_string()),
        ))
    }
}

/// Verifies a key history proof, given the corresponding sequence of hashes.
/// Returns a vector of whether the validity of a hash could be verified.
/// When false, the value <=> hash validity at the position could not be
/// verified because the value has been removed ("tombstoned") from the storage layer.
pub fn key_history_verify(
    vrf_public_key: &[u8],
    root_hash: Digest,
    current_epoch: u64,
    akd_key: AkdLabel,
    proof: HistoryProof,
    allow_tombstones: bool,
) -> Result<Vec<bool>, VerificationError> {
    let mut tombstones = vec![];
    let mut last_version = 0;

    let num_proofs = proof.update_proofs.len();

    // Make sure the update proofs are non-empty
    if num_proofs == 0 {
        return Err(VerificationError {
            error_message: format!(
                "No update proofs included in the proof of user {:?} at epoch {:?}!",
                akd_key, current_epoch
            ),
            error_type: VerificationErrorType::HistoryProof,
        });
    }

    // Check that the sent proofs are for a contiguous sequence of decreasing versions
    for count in 0..num_proofs {
        if count > 0 {
            // Make sure this proof is for a version 1 more than the previous one.
            if proof.update_proofs[count].version + 1 != proof.update_proofs[count - 1].version {
                return Err(VerificationError {
                    error_message:
                        format!("Why did you give me consecutive update proofs without version numbers decrementing by 1? Version {} = {}; version {} = {}",
                        count, proof.update_proofs[count].version,
                        count-1, proof.update_proofs[count-1].version
                        ),
                    error_type: VerificationErrorType::HistoryProof});
            }
        }
    }

    // Verify all individual update proofs
    let mut maybe_previous_update_epoch = None;
    for update_proof in proof.update_proofs.into_iter() {
        // Get the highest version sent among the update proofs.
        last_version = if update_proof.version > last_version {
            update_proof.version
        } else {
            last_version
        };

        if let Some(previous_update_epoch) = maybe_previous_update_epoch {
            // Make sure this this epoch is more than the previous epoch you checked
            if update_proof.epoch > previous_update_epoch {
                return Err(VerificationError {
                    error_message: format!(
                        "Why are your versions decreasing in updates and epochs not?!,
                        epoch = {}, previous epoch = {}",
                        update_proof.epoch, previous_update_epoch
                    ),
                    error_type: VerificationErrorType::HistoryProof,
                });
            }
        }
        maybe_previous_update_epoch = Some(update_proof.epoch);
        let is_tombstone = verify_single_update_proof(
            root_hash,
            vrf_public_key,
            update_proof,
            &akd_key,
            allow_tombstones,
        )?;
        tombstones.push(is_tombstone);
    }

    // Get the least and greatest marker entries for the current version
    let next_marker = crate::utils::get_marker_version(last_version) + 1;
    let final_marker = crate::utils::get_marker_version(current_epoch);

    // ***** Future checks below ***************************
    // Verify the VRFs and non-membership of future entries, up to the next marker
    for (i, ver) in (last_version + 1..(1 << next_marker)).enumerate() {
        let pf = &proof.non_existence_of_next_few[i];
        #[cfg(feature = "vrf")]
        {
            let vrf_pf = &proof.next_few_vrf_proofs[i];
            let ver_label = pf.label;
            verify_vrf(vrf_public_key, &akd_key, false, ver, vrf_pf, ver_label)?;
        }
        if !verify_nonmembership(root_hash, pf)? {
            return Err(VerificationError {error_message:
                    format!("Non-existence of next few proof of user {:?}'s version {:?} at epoch {:?} does not verify",
                    &akd_key, ver, current_epoch), error_type: VerificationErrorType::HistoryProof});
        }
    }

    // Verify the VRFs and non-membership proofs for future markers
    for (i, pow) in (next_marker + 1..final_marker).enumerate() {
        let ver = 1 << pow;
        let pf = &proof.non_existence_of_future_markers[i];
        #[cfg(feature = "vrf")]
        {
            let vrf_pf = &proof.future_marker_vrf_proofs[i];
            let ver_label = pf.label;
            verify_vrf(vrf_public_key, &akd_key, false, ver, vrf_pf, ver_label)?;
        }
        if !verify_nonmembership(root_hash, pf)? {
            return Err(VerificationError {error_message:
                    format!("Non-existence of future marker proof of user {:?}'s version {:?} at epoch {:?} does not verify",
                    akd_key, ver, current_epoch), error_type: VerificationErrorType::HistoryProof});
        }
    }

    Ok(tombstones)
}

/// Serializes a LookupProof
#[cfg(feature = "serde_serialization")]
pub fn serialize_lookup_proof(proof: &LookupProof) -> Result<String, serde_json::Error> {
    serde_json::to_string(proof)
}

/// Serializes a HistoryProof
#[cfg(feature = "serde_serialization")]
pub fn serialize_history_proof(proof: &HistoryProof) -> Result<String, serde_json::Error> {
    serde_json::to_string(proof)
}

/// Verifies a single update proof
fn verify_single_update_proof(
    root_hash: Digest,
    vrf_public_key: &[u8],
    proof: UpdateProof,
    uname: &AkdLabel,
    allow_tombstone: bool,
) -> Result<bool, VerificationError> {
    let epoch = proof.epoch;
    let _plaintext_value = &proof.plaintext_value;
    let version = proof.version;

    let existence_at_ep = &proof.existence_at_ep;

    let previous_version_stale_at_ep = &proof.previous_version_stale_at_ep;

    let (is_tombstone, value_hash_valid) = match (allow_tombstone, &proof.plaintext_value) {
        (true, bytes) if bytes == crate::TOMBSTONE => {
            // A tombstone was encountered, we need to just take the
            // hash of the value at "face value" since we don't have
            // the real value available
            (true, true)
        }
        (_, bytes) => {
            // No tombstone so hash the value found, and compare to the existence proof's value
            (
                false,
                hash_leaf_with_value(bytes, proof.epoch, &proof.commitment_proof)
                    == existence_at_ep.hash_val,
            )
        }
    };
    if !value_hash_valid {
        return Err(verify_error!(
            HistoryProof,
            bool,
            "Hash of plaintext value did not match existence proof hash".to_string()
        ));
    }

    // ***** PART 1 ***************************
    // Verify the VRF and membership proof for the corresponding label for the version being updated to.
    #[cfg(feature = "vrf")]
    {
        verify_vrf(
            vrf_public_key,
            uname,
            false,
            version,
            &proof.existence_vrf_proof,
            existence_at_ep.label,
        )?;
    }
    verify_membership(root_hash, existence_at_ep)?;
    // ***** PART 2 ***************************
    // Edge case here! We need to account for version = 1 where the previous version won't have a proof.
    if version > 1 {
        // Verify the membership proof the for stale label of the previous version
        let err_str = format!(
            "Staleness proof of user {:?}'s version {:?} at epoch {:?} is None",
            uname,
            (version - 1),
            epoch
        );
        let previous_null_err = VerificationError {
            error_message: err_str,
            error_type: VerificationErrorType::HistoryProof,
        };
<<<<<<< HEAD
        let previous_val_stale_at_ep =
            previous_val_stale_at_ep.as_ref().ok_or(previous_null_err)?;
        // Check that the correct value is included in the previous stale proof
        if merge_with_int(hash(&crate::EMPTY_VALUE), epoch) != previous_val_stale_at_ep.hash_val {
            let former_err_str = format!(
                "Staleness proof of user {:?}'s version {:?} at epoch {:?} is doesn't include the right hash.",
                uname,
                (version - 1),
                epoch
            );
            return Err(VerificationError {
                error_message: former_err_str,
                error_type: VerificationErrorType::HistoryProof,
            });
        }
        verify_membership(root_hash, previous_val_stale_at_ep)?;
=======
        let previous_version_stale_at_ep = previous_version_stale_at_ep
            .as_ref()
            .ok_or(previous_null_err)?;
        verify_membership(root_hash, previous_version_stale_at_ep)?;
>>>>>>> ad373621

        #[cfg(feature = "vrf")]
        {
            let vrf_err_str = format!(
                "Staleness proof of user {:?}'s version {:?} at epoch {:?} is None",
                uname,
                (version - 1),
                epoch
            );

            // Verify the VRF for the stale label corresponding to the previous version for this username
            let vrf_previous_null_err = VerificationError {
                error_message: vrf_err_str,
                error_type: VerificationErrorType::HistoryProof,
            };
            let previous_version_vrf_proof = proof
                .previous_version_vrf_proof
                .as_ref()
                .ok_or(vrf_previous_null_err)?;
            verify_vrf(
                vrf_public_key,
                uname,
                true,
                version - 1,
                previous_version_vrf_proof,
                previous_version_stale_at_ep.label,
            )?;
        }
    }

    // return indicator of if the value <=> hash mapping was verified
    // or if the hash was simply taken at face-value. True = hash mapping verified
    Ok(is_tombstone)
}<|MERGE_RESOLUTION|>--- conflicted
+++ resolved
@@ -457,7 +457,7 @@
             error_message: err_str,
             error_type: VerificationErrorType::HistoryProof,
         };
-<<<<<<< HEAD
+
         let previous_val_stale_at_ep =
             previous_val_stale_at_ep.as_ref().ok_or(previous_null_err)?;
         // Check that the correct value is included in the previous stale proof
@@ -474,12 +474,7 @@
             });
         }
         verify_membership(root_hash, previous_val_stale_at_ep)?;
-=======
-        let previous_version_stale_at_ep = previous_version_stale_at_ep
-            .as_ref()
-            .ok_or(previous_null_err)?;
-        verify_membership(root_hash, previous_version_stale_at_ep)?;
->>>>>>> ad373621
+
 
         #[cfg(feature = "vrf")]
         {
