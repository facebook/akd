// Copyright (c) Facebook, Inc. and its affiliates.
//
// This source code is licensed under both the MIT license found in the
// LICENSE-MIT file in the root directory of this source tree and the Apache
// License, Version 2.0 found in the LICENSE-APACHE file in the root directory
// of this source tree.

//! This module contains the client verification calls to verify different membership types

#[cfg(feature = "nostd")]
use alloc::format;
#[cfg(feature = "nostd")]
use alloc::string::ToString;
#[cfg(feature = "vrf")]
use core::convert::TryFrom;

use crate::hash::*;
use crate::types::*;
use crate::{verify_error, VerificationError, VerificationErrorType, ARITY};

/// Verify the membership proof
fn verify_membership(root_hash: Digest, proof: &MembershipProof) -> Result<(), VerificationError> {
    if proof.label.len == 0 {
        let final_hash = merge(&[proof.hash_val, proof.label.hash()]);
        if final_hash == root_hash {
            return Ok(());
        } else {
            return Err(verify_error!(
                MembershipProof,
                (),
                "Membership proof for root did not verify".to_string()
            ));
        }
    }

    let mut final_hash = merge(&[proof.hash_val, proof.label.hash()]);
    for parent in proof.layer_proofs.iter().rev() {
        let hashes = parent
            .siblings
            .iter()
            .map(|s| merge(&[s.hash, s.label.hash()]))
            .collect();
        final_hash = build_and_hash_layer(hashes, parent.direction, final_hash, parent.label)?;
    }

    if final_hash == root_hash {
        Ok(())
    } else {
        Err(verify_error!(
            MembershipProof,
            (),
            format!(
                "Membership proof for label {:?} did not verify",
                proof.label
            )
        ))
    }
}

/// Verifies the non-membership proof with respect to the root hash
fn verify_nonmembership(
    root_hash: Digest,
    proof: &NonMembershipProof,
) -> Result<bool, VerificationError> {
    let mut verified = true;

    let mut lcp_real = proof.longest_prefix_children[0].label;

    let child_hash_left = merge(&[
        proof.longest_prefix_children[0].hash,
        proof.longest_prefix_children[0].label.hash(),
    ]);

    let child_hash_right = merge(&[
        proof.longest_prefix_children[1].hash,
        proof.longest_prefix_children[1].label.hash(),
    ]);

    for i in 0..ARITY {
        lcp_real = lcp_real.get_longest_common_prefix(proof.longest_prefix_children[i].label);
    }

    if lcp_real == EMPTY_LABEL {
        lcp_real = NodeLabel {
            val: [0u8; 32],
            len: 0,
        };
    }

    let lcp_hash = merge(&[child_hash_left, child_hash_right]);

    verified = verified && (lcp_hash == proof.longest_prefix_membership_proof.hash_val);

    if !verified {
        return Err(verify_error!(
            LookupProof,
            bool,
            "lcp_hash != longest_prefix_hash".to_string()
        ));
    }

    verify_membership(root_hash, &proof.longest_prefix_membership_proof)?;

    // The audit must have checked that this node is indeed the lcp of its children.
    // So we can just check that one of the children's lcp is = the proof.longest_prefix
    verified = verified && (proof.longest_prefix == lcp_real);
    if !verified {
        return Err(verify_error!(
            LookupProof,
            bool,
            "longest_prefix != lcp".to_string()
        ));
    }
    Ok(verified)
}

// FIXME might want to remove.
#[allow(unused)]
fn hash_plaintext_value(value: &AkdValue, proof: &[u8]) -> Digest {
    let single_hash = crate::utils::generate_commitment_from_proof_client(value, proof);
    merge(&[hash(&EMPTY_VALUE), single_hash])
}

fn hash_leaf_with_value(
    value: &crate::AkdValue,
    epoch: u64,
    proof: &[u8],
    // FIXME get rid of this argument
    _label: NodeLabel,
) -> Digest {
    let single_hash = crate::utils::generate_commitment_from_proof_client(value, proof);
    merge_with_int(single_hash, epoch)
}

/// This function is called to verify that a given NodeLabel is indeed
/// the VRF for a given version (fresh or stale) for a username.
/// Hence, it also takes as input the server's public key.
#[cfg(feature = "vrf")]
fn verify_vrf(
    vrf_public_key: &[u8],
    uname: &AkdLabel,
    stale: bool,
    version: u64,
    pi: &[u8],
    label: NodeLabel,
) -> Result<(), VerificationError> {
    let vrf_pk = crate::ecvrf::VRFPublicKey::try_from(vrf_public_key)?;
    vrf_pk.verify_label(uname, stale, version, pi, label)
}

/// Verifies a lookup with respect to the root_hash
pub fn lookup_verify(
    _vrf_public_key: &[u8],
    root_hash: Digest,
    _akd_key: AkdLabel,
    proof: LookupProof,
) -> Result<(), VerificationError> {
    let _epoch = proof.epoch;

    #[cfg(feature = "vrf")]
    let version = proof.version;

    #[cfg(feature = "vrf")]
    let marker_version = 1 << crate::utils::get_marker_version(version);
    let existence_proof = proof.existence_proof;
    let marker_proof = proof.marker_proof;
    let freshness_proof = proof.freshness_proof;

    let fresh_label = existence_proof.label;

    if hash_leaf_with_value(
        &proof.plaintext_value,
        proof.epoch,
        &proof.commitment_proof,
        fresh_label,
    ) != existence_proof.hash_val
    {
        return Err(verify_error!(
            LookupProof,
            bool,
            "Hash of plaintext value did not match existence proof hash".to_string()
        ));
    }

    #[cfg(feature = "vrf")]
    {
        verify_vrf(
            _vrf_public_key,
            &_akd_key,
            false,
            version,
            &proof.existence_vrf_proof,
            fresh_label,
        )?;
    }
    verify_membership(root_hash, &existence_proof)?;

    #[cfg(feature = "vrf")]
    {
        let marker_label = marker_proof.label;
        verify_vrf(
            _vrf_public_key,
            &_akd_key,
            false,
            marker_version,
            &proof.marker_vrf_proof,
            marker_label,
        )?;
    }

    verify_membership(root_hash, &marker_proof)?;

    #[cfg(feature = "vrf")]
    {
        let stale_label = freshness_proof.label;
        verify_vrf(
            _vrf_public_key,
            &_akd_key,
            true,
            version,
            &proof.freshness_vrf_proof,
            stale_label,
        )?;
    }

    verify_nonmembership(root_hash, &freshness_proof)?;

    Ok(())
}

/// Verifies a key history proof, given the corresponding sequence of hashes.
/// Returns a vector of whether the validity of a hash could be verified.
/// When false, the value <=> hash validity at the position could not be
/// verified because the value has been removed ("tombstoned") from the storage layer.
pub fn key_history_verify(
    vrf_public_key: &[u8],
    root_hash: Digest,
    current_epoch: u64,
    akd_key: AkdLabel,
    proof: HistoryProof,
    allow_tombstones: bool,
) -> Result<Vec<bool>, VerificationError> {
    let mut tombstones = vec![];
<<<<<<< HEAD
    let mut last_version = 0;

    let num_proofs = proof.update_proofs.len();

    // Make sure the update proofs are non-empty
    if num_proofs == 0 {
        return Err(VerificationError {
            error_message: format!(
                "No update proofs included in the proof of user {:?} at epoch {:?}!",
                akd_key, current_epoch
            ),
            error_type: VerificationErrorType::HistoryProof,
        });
    }

    // Make sure this proof has the same number of epochs as update proofs.
    if num_proofs != proof.epochs.len() {
        return Err(VerificationError {
            error_message: format!(
                "The number of epochs included in the proofs for user {:?} 
                did not match the number of update proofs!",
                akd_key
            ),
            error_type: VerificationErrorType::HistoryProof,
        });
    }

    // Check that the sent proofs are for a contiguous sequence of decreasing versions
    for count in 0..num_proofs {
        if count > 0 {
            // Make sure this proof is for a version 1 more than the previous one.
            if proof.update_proofs[count].version + 1 != proof.update_proofs[count - 1].version {
                return Err(VerificationError {
                    error_message:
                        format!("Why did you give me consecutive update proofs without version numbers decrememting by 1? Version {} = {}; version {} = {}",
                        count, proof.update_proofs[count].version,
                        count-1, proof.update_proofs[count-1].version
                        ),
                    error_type: VerificationErrorType::HistoryProof});
            }
        }
    }

    // Check that all the individual update proofs check
    for (count, update_proof) in proof.update_proofs.into_iter().enumerate() {
        // Get the highest version sent among the update proofs.
        last_version = if update_proof.version > last_version {
            update_proof.version
        } else {
            last_version
        };
        let ep_match = proof.epochs[count] == update_proof.epoch;
        if count > 0 {
            // Make sure this this epoch is more than the previous epoch you checked
            if proof.epochs[count] > proof.epochs[count - 1] {
                return Err(VerificationError {
                    error_message: format!(
                        "Why are your versions decreasing in updates and epochs not?!,
                    epochs = {:?}",
                        proof.epochs
=======
    let some_max_version = proof.proofs.get(0).map(|item| item.version);
    for (count, update_proof) in proof.proofs.into_iter().enumerate() {
        let root_hash = root_hashes[count];
        let previous_root_hash = previous_root_hashes[count];
        if let Some(max_version) = some_max_version {
            if update_proof.version != max_version - (count as u64) {
                // there is a version mismatch, therefore we should return an error as there appears to be
                // missing history in the key history
                return Err(VerificationError {
                    error_message: format!(
                        "Expected version {} is missing from the key history",
                        count + 1
>>>>>>> 0b5737c9
                    ),
                    error_type: VerificationErrorType::HistoryProof,
                });
            }
        }
<<<<<<< HEAD

=======
>>>>>>> 0b5737c9
        let is_tombstone = verify_single_update_proof(
            root_hash,
            vrf_public_key,
            update_proof,
            &akd_key,
            allow_tombstones,
        )?;
        tombstones.push(is_tombstone && ep_match);
    }

    // Get the least and greatest marker entries for the current version
    let next_marker = crate::utils::get_marker_version(last_version) + 1;
    let final_marker = crate::utils::get_marker_version(current_epoch);

    // ***** Future checks below ***************************
    // Verify the VRFs and non-membership of future entries, up to the next marker
    for (i, ver) in (last_version + 1..(1 << next_marker)).enumerate() {
        let pf = &proof.non_existence_of_next_few[i];
        #[cfg(feature = "vrf")]
        {
            let vrf_pf = &proof.next_few_vrf_proofs[i];
            let ver_label = pf.label;
            verify_vrf(vrf_public_key, &akd_key, false, ver, vrf_pf, ver_label)?;
        }
        if !verify_nonmembership(root_hash, pf)? {
            return Err(VerificationError {error_message:
                    format!("Non-existence of next few proof of user {:?}'s version {:?} at epoch {:?} does not verify",
                    &akd_key, ver, current_epoch), error_type: VerificationErrorType::HistoryProof});
        }
    }

    // Verify the VRFs and non-membership proofs for future markers
    for (i, pow) in (next_marker + 1..final_marker).enumerate() {
        let ver = 1 << pow;
        let pf = &proof.non_existence_of_future_markers[i];
        #[cfg(feature = "vrf")]
        {
            let vrf_pf = &proof.future_marker_vrf_proofs[i];
            let ver_label = pf.label;
            verify_vrf(vrf_public_key, &akd_key, false, ver, vrf_pf, ver_label)?;
        }
        if !verify_nonmembership(root_hash, pf)? {
            return Err(VerificationError {error_message:
                    format!("Non-existence of future marker proof of user {:?}'s version {:?} at epoch {:?} does not verify",
                    akd_key, ver, current_epoch), error_type: VerificationErrorType::HistoryProof});
        }
    }

    Ok(tombstones)
}

/// Verifies a single update proof
fn verify_single_update_proof(
    root_hash: Digest,
    vrf_public_key: &[u8],
    proof: UpdateProof,
    uname: &AkdLabel,
    allow_tombstone: bool,
) -> Result<bool, VerificationError> {
    let epoch = proof.epoch;
    let _plaintext_value = &proof.plaintext_value;
    let version = proof.version;

    let existence_at_ep_ref = &proof.existence_at_ep;
    let existence_at_ep = existence_at_ep_ref;
    // FIXME: Why does this need a reference??
    let existence_at_ep_label = existence_at_ep_ref.label;

    let previous_val_stale_at_ep = &proof.previous_val_stale_at_ep;

    let (is_tombstone, value_hash_valid) = match (allow_tombstone, &proof.plaintext_value) {
        (true, bytes) if bytes == crate::TOMBSTONE => {
            // A tombstone was encountered, we need to just take the
            // hash of the value at "face value" since we don't have
            // the real value available
            (true, true)
        }
        (_, bytes) => {
            // No tombstone so hash the value found, and compare to the existence proof's value
            (
                false,
                hash_leaf_with_value(
                    bytes,
                    proof.epoch,
                    &proof.commitment_proof,
                    existence_at_ep_label,
                ) == existence_at_ep.hash_val,
            )
        }
    };
    if !value_hash_valid {
        return Err(verify_error!(
            HistoryProof,
            bool,
            "Hash of plaintext value did not match existence proof hash".to_string()
        ));
    }

    // ***** PART 1 ***************************
    // Verify the VRF and membership proof for the corresponding label for the version being updated to.
    #[cfg(feature = "vrf")]
    {
        verify_vrf(
            vrf_public_key,
            uname,
            false,
            version,
            &proof.existence_vrf_proof,
            existence_at_ep_ref.label,
        )?;
    }
    verify_membership(root_hash, existence_at_ep)?;
    // ***** PART 2 ***************************
    // Edge case here! We need to account for version = 1 where the previous version won't have a proof.
    if version > 1 {
        // Verify the membership proof the for stale label of the previous version
        let err_str = format!(
            "Staleness proof of user {:?}'s version {:?} at epoch {:?} is None",
            uname,
            (version - 1),
            epoch
        );
        let previous_null_err = VerificationError {
            error_message: err_str,
            error_type: VerificationErrorType::HistoryProof,
        };
        let previous_val_stale_at_ep =
            previous_val_stale_at_ep.as_ref().ok_or(previous_null_err)?;
        verify_membership(root_hash, previous_val_stale_at_ep)?;

        #[cfg(feature = "vrf")]
        {
            let vrf_err_str = format!(
                "Staleness proof of user {:?}'s version {:?} at epoch {:?} is None",
                uname,
                (version - 1),
                epoch
            );

            // Verify the VRF for the stale label corresponding to the previous version for this username
            let vrf_previous_null_err = VerificationError {
                error_message: vrf_err_str,
                error_type: VerificationErrorType::HistoryProof,
            };
            let previous_val_vrf_proof = proof
                .previous_val_vrf_proof
                .as_ref()
                .ok_or(vrf_previous_null_err)?;
            verify_vrf(
                vrf_public_key,
                uname,
                true,
                version - 1,
                previous_val_vrf_proof,
                previous_val_stale_at_ep.label,
            )?;
        }
    }

    // return indicator of if the value <=> hash mapping was verified
    // or if the hash was simply taken at face-value. True = hash mapping verified
    Ok(is_tombstone)
}<|MERGE_RESOLUTION|>--- conflicted
+++ resolved
@@ -241,7 +241,6 @@
     allow_tombstones: bool,
 ) -> Result<Vec<bool>, VerificationError> {
     let mut tombstones = vec![];
-<<<<<<< HEAD
     let mut last_version = 0;
 
     let num_proofs = proof.update_proofs.len();
@@ -302,29 +301,11 @@
                         "Why are your versions decreasing in updates and epochs not?!,
                     epochs = {:?}",
                         proof.epochs
-=======
-    let some_max_version = proof.proofs.get(0).map(|item| item.version);
-    for (count, update_proof) in proof.proofs.into_iter().enumerate() {
-        let root_hash = root_hashes[count];
-        let previous_root_hash = previous_root_hashes[count];
-        if let Some(max_version) = some_max_version {
-            if update_proof.version != max_version - (count as u64) {
-                // there is a version mismatch, therefore we should return an error as there appears to be
-                // missing history in the key history
-                return Err(VerificationError {
-                    error_message: format!(
-                        "Expected version {} is missing from the key history",
-                        count + 1
->>>>>>> 0b5737c9
                     ),
                     error_type: VerificationErrorType::HistoryProof,
                 });
             }
         }
-<<<<<<< HEAD
-
-=======
->>>>>>> 0b5737c9
         let is_tombstone = verify_single_update_proof(
             root_hash,
             vrf_public_key,
