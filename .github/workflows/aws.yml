--- conflicted
+++ resolved
@@ -6,11 +6,6 @@
     paths:
       - 'akd_local_auditor/**'
   pull_request:
-<<<<<<< HEAD
-=======
-    branches:
-      - main
->>>>>>> 4a1470cb
     types: [opened, reopened, synchronize]
     paths:
       - 'akd_local_auditor/**'
