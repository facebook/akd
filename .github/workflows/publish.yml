--- conflicted
+++ resolved
@@ -36,16 +36,15 @@
       run: cargo publish --manifest-path Cargo.toml -p akd_mysql
       env:
         CARGO_REGISTRY_TOKEN: ${{ secrets.crates_io_token }}
-<<<<<<< HEAD
     - name: Dry run publish AKD_QUORUM
       run: cargo publish --dry-run --manifest-path Cargo.toml -p akd_quorum
     - name: publish crate akd_quorum
       run: cargo publish --manifest-path Cargo.toml -p akd_quorum
-=======
+      env:
+        CARGO_REGISTRY_TOKEN: ${{ secrets.crates_io_token }}
     - name: Dry run publish AKD_CLIENT
       run: cargo publish --dry-run --manifest-path Cargo.toml -p akd_client
     - name: Publish crate akd_client
       run: cargo publish --manifest-path Cargo.toml -p akd_client
->>>>>>> a71fd9c5
       env:
         CARGO_REGISTRY_TOKEN: ${{ secrets.crates_io_token }}